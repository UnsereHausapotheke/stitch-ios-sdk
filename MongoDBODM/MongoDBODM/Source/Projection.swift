--- conflicted
+++ resolved
@@ -15,11 +15,7 @@
     init(_ projecting: [String]) {
         self.projecting = projecting
     }
-<<<<<<< HEAD
-    
-=======
 
->>>>>>> e7f4b4a3
     var asDocument: BsonDocument {
         return reduce(BsonDocument()) { (result, field) -> BsonDocument in
             var result = result
