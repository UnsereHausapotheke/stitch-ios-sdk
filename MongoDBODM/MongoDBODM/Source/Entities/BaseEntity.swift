//
//  BaseEntity.swift
//  MongoDBODM
//

import Foundation
import ExtendedJson
import StitchCore
import StitchLogger

/**
 Represents a MongoDB Entity in the ODM layer, Do not sublass directy from this class - you should subclass RootEntity or EmbeddedEntity
 - Note: This class represents a MongoDB/stitch Document as it is in the DB, Therefore the property names must be identical to the document fields in the DB.
 */

open class BaseEntity: ExtendedJsonRepresentable {

    // MARK: Properties

    internal var properties: [String: ExtendedJsonRepresentable?] = [:]
    internal var modifiedProperties: [String: ExtendedJsonRepresentable?] = [:]

    private var arrayRemovals: [String: [ExtendedJsonRepresentable]] = [:]
    private var arrayAdditionals: [String: [ExtendedJsonRepresentable]] = [:]

    // MARK: Init

    /**
     Empty constructor - use this contstructor in order to create entities that are created for the first time and are not yet stored in stitch.
     
     - Returns: BaseEntity.
     */
    public init() {}

    /**
     This constructor should be used in order to create an entity based on a document returned from Stitch.
     
     - parameter document: The document fetched from Stitch
     
     - Returns: BaseEntity.
     */
    public init(document: BsonDocument) {
        let myClassIdentifier = Utils.getIdentifier(any: self)
<<<<<<< HEAD
        if let myEntityMetadata = Utils.entitiesDictionary[myClassIdentifier]{
            
            for (key, value) in document{
=======
        if let myEntityMetadata = Utils.entitiesDictionary[myClassIdentifier] {

            for (key, value) in document {
>>>>>>> e7f4b4a3
                if let value = value as? BsonDocument {
                    if let propertyObjectIdentifier = myEntityMetadata.getSchema()[key], let embeddedEntityMetaData = Utils.entitiesDictionary[propertyObjectIdentifier] {
                        let embeddedEntityValue = embeddedEntityMetaData.create(document: value)

                        embeddedEntityValue?.embedIn(parent: self, keyInParent: key, isEmbeddedInArray: false)
                        properties[key] = embeddedEntityValue
                    } else {
                        printLog(LogLevel.warning, text: "While parsing \(key) in a document received an embedded document that is not mapped by the entity meta data")
                    }
                } else if let value = value as? BsonArray {
                    var bsonArray = BsonArray()
<<<<<<< HEAD
                    
                    for item in value{
=======

                    for item in value {
>>>>>>> e7f4b4a3
                        if let item = item as? BsonDocument {
                            if let propertyObjectIdentifier = myEntityMetadata.getSchema()[key], let embeddedEntityMetaData = Utils.entitiesDictionary[propertyObjectIdentifier] {
                                if let embeddedEntityValue = embeddedEntityMetaData.create(document: item) {
                                    embeddedEntityValue.embedIn(parent: self, keyInParent: key, isEmbeddedInArray: true)
                                    bsonArray.append(embeddedEntityValue)
                                }
                            } else {
                                printLog(LogLevel.warning, text: "While parsing an array (\(key))o f a document received an embedded document that is not mapped by the entity meta data")
                            }
                        } else {
                            bsonArray.append(item)
                        }
                    }
                    properties[key] = bsonArray

                } else if value is NSNull {
                    properties[key] = nil
                } else {
                    properties[key] = value
                }
            }
        }
    }

    // MARK: Public properties
    /**
     Getter for '_id' field, returns the entity objectId if exists.
     - important: The id will exist in the following cases:
     - RootEntity that was added to Stitch
     - EmbeddedEntity that is embedded in an array and was added to Stitch
     
     */
    internal(set) public var objectId: ExtendedJson.ObjectId? {
        get {
            if let objectId = self[Utils.Consts.objectIdKey] as? ObjectId {
                return objectId
            }
            return nil
        }
        set(newObjectId) {
            if let newObjectId = newObjectId {
                self[Utils.Consts.objectIdKey] = newObjectId
            }
        }
    }

    // MARK: Inherit

    internal func update(operationTypes: [UpdateOperationType]?, operationTypePrefix: String?, embeddedEntityInArrayObjectId: ObjectId?) -> StitchTask<Any> {
        let error = OdmError.classMetaDataNotFound
        return StitchCore.StitchTask(error: error)
    }

    internal func getUpdateOperationTypes() -> [UpdateOperationType] {
        var result: [UpdateOperationType] = []

        var setDictionary: [String: ExtendedJsonRepresentable] = [:]
        var unsetDictionary: [String: ExtendedJsonRepresentable] = [:]
        var pushDictionary: [String: ExtendedJsonRepresentable] = [:]
        var pullDictionary: [String: ExtendedJsonRepresentable] = [:]

        let modifiedArrayKeys: Set<String> = Set(arrayRemovals.keys).union(Set(arrayAdditionals.keys))
<<<<<<< HEAD
        
        for (key,value) in arrayAdditionals {
=======

        for (key, value) in arrayAdditionals {
>>>>>>> e7f4b4a3
            pushDictionary[key] = BsonDocument(key: "$each", value: BsonArray(array: value))
        }

        for (key, value) in arrayRemovals {
            if value.first is EmbeddedEntity {
                var criteria: Criteria?
                for entity in value {
                    if let entity = entity as? EmbeddedEntity, let objectId = entity.objectId {
                        criteria = criteria || .equals(field: Utils.Consts.objectIdKey, value: objectId)
                    }
                }
                pullDictionary[key] = criteria?.asDocument
            } else {
                pullDictionary[key] = BsonDocument(key: "$in", value: BsonArray(array: value))
            }
        }

        for (key, value) in modifiedProperties {

            if modifiedArrayKeys.contains(key) {
                continue
            }

            if value == nil {
                unsetDictionary[key] = ""
            } else {
                setDictionary[key] = value
            }
        }

        if !setDictionary.isEmpty {
            result.append(.set(setDictionary))
        }
        if !pushDictionary.isEmpty {
            result.append(.push(pushDictionary))
        }
        if !pullDictionary.isEmpty {
            result.append(.pull(pullDictionary))
        }
        if !unsetDictionary.isEmpty {
            result.append(.unset(unsetDictionary))
        }

        return result
    }

    internal func handleOperationResult(stitchResult: StitchResult<Any>) {
        switch (stitchResult) {
        case .failure(let error):
            if let error = error as? OdmError {
                switch error {
                case .partialUpdateSuccess:
                    revertProperties(partially: true)
                default: break
                    // properties stays as before - do nothing
                }
            }

        case .success(_):
            revertProperties(partially: false)
        }
    }

    // MARK: subscript
    /**
     Accesses the Entity associated properties with the given key for reading and writing. usually from computed variables from your class
     Writing `nil` removes the property value from the Entity.
     
     - parameter key: Property name
     */
    public subscript(key: String) -> ExtendedJsonRepresentable? {
        get {
            if let value = modifiedProperties[key] {
                return value
            }
            if let value = properties[key] {
                return value
            }
            return nil
        }
        set {
            modifiedProperties[key] = newValue
            if let newValue = newValue as? EmbeddedEntity {
                newValue.embedIn(parent: self, keyInParent: key, isEmbeddedInArray: false)
            } else if let newValue = newValue as? BsonArray {
                for jsonExtendable in newValue {
                    if let embeddedEntity = jsonExtendable as? EmbeddedEntity {
                        embeddedEntity.embedIn(parent: self, keyInParent: key, isEmbeddedInArray: true)
                    }
                }
            }
        }

    }

    // MARK: Public

    /**
     Use this method to easily convert a property that is stored as a BsonArray to an array of a specific type.
     
     - parameter bsonArray: The stored bsonArray.
     
     - throws: OdmError in case that the BsonArray contains elements with a type that does not match the provided type
     
     - Returns: An empty array if the original bson-array is nil or empty, otherwise return the corresponding array.
     
     */
    public func asArray<T>(bsonArray: BsonArray?) throws -> [T] {
        if let bsonArray = bsonArray {
            return try bsonArray.map({ (element) -> T in
                if let converted = element as? T {
                    return converted
                }
                throw OdmError.corruptedData(message: "Type mismatch")
            })
        }
        return []
    }

    /**
     Use this method to add item to an array.
     
     - parameter path: The array's field name in the entity
     - parameter item: The item that will be added to the array
     
     - Returns: True upon successfull operation, An operation will fail if the field name corresponds to a field which is not a BsonArray type
     
     */

    @discardableResult
    public func addToArray(path: String, item: ExtendedJsonRepresentable) -> Bool {
        return modifyArray(path: path, item: item, toAdd: true)
    }

    /**
     Use this method to remove item from an array.
     
     - parameter path: The array's field name in the entity
     - parameter item: The item that will be removed from the array
     
     - Returns: True upon successfull operation, An operation will fail if the field name corresponds to a field which is not a BsonArray type or that there is no matching item in the BsonArray
     */

    @discardableResult
    public func removeFromArray(path: String, item: ExtendedJsonRepresentable) -> Bool {
        return modifyArray(path: path, item: item, toAdd: false)
    }

    // MARK: Private

    private func modifyArray(path: String, item: ExtendedJsonRepresentable, toAdd: Bool) -> Bool {

        //add the item to the currect dictionary
        var modifyDictionary = toAdd ? arrayAdditionals : arrayRemovals
        var modifyArray = modifyDictionary[path] ?? []
        modifyArray.append(item)

        //change the current property and save to current dictionary
        let property = getOrGenerateArrayProperty(propertyName: path)
        if var property = property {
            if toAdd {
                property.append(item)

                if let item = item as? EmbeddedEntity {
                    item.embedIn(parent: self, keyInParent: path, isEmbeddedInArray: true)
                }

                arrayAdditionals[path] = modifyArray
            } else {
                let itemWasRemoved = property.remove(object: item)
                if !itemWasRemoved {
                    printLog(.error, text: "item \(item) was not found in the array :\(path) ")
                    return false
                }
                arrayRemovals[path] = modifyArray

            }

            modifiedProperties[path] = property
        } else {
            printLog(.error, text: "Type mismatch, the object in the path: \(path) is not BsonArray type ")
            return false
        }

        return true
    }

    private func getOrGenerateArrayProperty(propertyName: String) -> BsonArray? {
        let property = getProperty(propertyName: propertyName) ?? BsonArray()
        if let property = property as? BsonArray {
            return property
        }
        return nil
    }

    private func getProperty(propertyName: String) -> ExtendedJsonRepresentable? {
        if let property = modifiedProperties[propertyName] {
            return property
        }
        if let propery = properties[propertyName] {
            return propery
        }
        return nil
    }

    private func revertProperties(partially: Bool) {
        let arrayRemovalProperties = arrayRemovals.keys
        for (key, value) in modifiedProperties {
            // only if its complete removal or that property is not an array - revert the property
            if !partially || !arrayRemovalProperties.contains(key) {
                properties[key] = value
            }
        }

        modifiedProperties = [:]
        arrayRemovals = [:]
        arrayAdditionals = [:]
    }
<<<<<<< HEAD
    
    //MARK: Document
    
=======

    // MARK: Document

>>>>>>> e7f4b4a3
    var asDocument: BsonDocument {
        var document = BsonDocument()
        var deletedKeys: [String] = []

        for (key, value) in modifiedProperties {
            if value == nil {
                deletedKeys.append(key)
            } else {
                document[key] = value
            }
        }

        for (key, value) in properties {
            if document[key] == nil, value != nil, !deletedKeys.contains(key) {
                document[key] = value
            }
        }
        return document
    }

    // MARK: ExtendedJsonRepresentable

    public var toExtendedJson: Any {
        return asDocument.toExtendedJson
    }

    public func isEqual(toOther other: ExtendedJsonRepresentable) -> Bool {
        if let other = other as? EmbeddedEntity {
            return self === other
        }
        return false
    }

    // MARK: Static Registration

    /**
     Use this method to register you entity, this action is mandatory for using Stitch ODM.
     for further explenation check EntityTypeMetaData
     
     - important: call this method in AppDelegate 'didFinishLaunchingWithOptions' method
     
     - parameter entityMetaData: The correspond entity meta data class
     
     */

    public static func registerClass(entityMetaData: EntityTypeMetaData) {
        let classIdentifier = entityMetaData.getEntityIdentifier()
        Utils.entitiesDictionary[classIdentifier] = entityMetaData
    }

}<|MERGE_RESOLUTION|>--- conflicted
+++ resolved
@@ -41,15 +41,9 @@
      */
     public init(document: BsonDocument) {
         let myClassIdentifier = Utils.getIdentifier(any: self)
-<<<<<<< HEAD
-        if let myEntityMetadata = Utils.entitiesDictionary[myClassIdentifier]{
-            
-            for (key, value) in document{
-=======
         if let myEntityMetadata = Utils.entitiesDictionary[myClassIdentifier] {
 
             for (key, value) in document {
->>>>>>> e7f4b4a3
                 if let value = value as? BsonDocument {
                     if let propertyObjectIdentifier = myEntityMetadata.getSchema()[key], let embeddedEntityMetaData = Utils.entitiesDictionary[propertyObjectIdentifier] {
                         let embeddedEntityValue = embeddedEntityMetaData.create(document: value)
@@ -61,13 +55,8 @@
                     }
                 } else if let value = value as? BsonArray {
                     var bsonArray = BsonArray()
-<<<<<<< HEAD
-                    
-                    for item in value{
-=======
 
                     for item in value {
->>>>>>> e7f4b4a3
                         if let item = item as? BsonDocument {
                             if let propertyObjectIdentifier = myEntityMetadata.getSchema()[key], let embeddedEntityMetaData = Utils.entitiesDictionary[propertyObjectIdentifier] {
                                 if let embeddedEntityValue = embeddedEntityMetaData.create(document: item) {
@@ -130,13 +119,8 @@
         var pullDictionary: [String: ExtendedJsonRepresentable] = [:]
 
         let modifiedArrayKeys: Set<String> = Set(arrayRemovals.keys).union(Set(arrayAdditionals.keys))
-<<<<<<< HEAD
-        
-        for (key,value) in arrayAdditionals {
-=======
 
         for (key, value) in arrayAdditionals {
->>>>>>> e7f4b4a3
             pushDictionary[key] = BsonDocument(key: "$each", value: BsonArray(array: value))
         }
 
@@ -355,15 +339,9 @@
         arrayRemovals = [:]
         arrayAdditionals = [:]
     }
-<<<<<<< HEAD
-    
-    //MARK: Document
-    
-=======
 
     // MARK: Document
 
->>>>>>> e7f4b4a3
     var asDocument: BsonDocument {
         var document = BsonDocument()
         var deletedKeys: [String] = []
