//
//  EmbeddedEntity.swift
//  MongoDBODM
//

import Foundation

import UIKit
import ExtendedJson
import StitchCore

/**
 Represents Embedded Entity in the ODM layer, sublass this Entity and register it if you wish to model you embedded MongoDB document into swift class, an embedded document instance has to be embedded in another BaseEntity class in order to exist in Stitch. it is added and removed from Stitch via its parent entity. Other changes in the Entity is preformed in its update method.
 - note: Register the class in appDelegate - Teacher.registerClass(entityMetaData: TeacherMetaDataImpl())
 */

open class EmbeddedEntity: BaseEntity {

    var parent: BaseEntity?
    var keyInParent: String?
    var isEmbeddedInArray: Bool? {
        willSet(embeddedInArray) {
            if embeddedInArray == true {
                setObjectIdIfNeeded()
            }
        }
    }
<<<<<<< HEAD
    
=======

>>>>>>> e7f4b4a3
    public override init(document: BsonDocument) {
        super.init(document: document)
    }

    public override init() {
        super.init()
    }

    // MARK: Private

    private func setObjectIdIfNeeded() {
        if (self.objectId == nil) {
            self.objectId = ObjectId()
        }
    }

    // MARK: Public
    /**
     Use this method when you want to update an existing entity - this method would save all the new values that been changed since the entity was fetched
     
         let query = Query<Restaurant>(criteria: criteria, mongoDBClient: mongoDBClient)
         query.find().response { [weak self] result in
         switch result {
         case .success(let result):
            let restaurant = result.first
            var attributes = restaurant.attributes
            attributes.hasParking = false
            attributes.update()
         case .failure(let error):
            self?.handle(error: error)
         }
     
     - note: The update does not cascade to its existing embedded documents, in order to commit changes of an embedded document, you will need to invoke its update directly. For newly created embedded documents, the update of its parent is cascading.
     - note: If there are changes in an array propery (additionals and removals together) this method will execute two seperate calls to Stitch
     
     - returns: result on success, error otherwise. partialSuccess error is called in a case that are two seperate Stitch calls and the second one fails after first successful call
     */
    @discardableResult
    public func update() -> StitchCore.StitchTask<Any> {
        return update(operationTypes: nil, operationTypePrefix: nil, embeddedEntityInArrayObjectId: nil).response(completionHandler: { (result) in
            self.handleOperationResult(stitchResult: result)
        })
    }

    // MARK: Internal

    internal func embedIn(parent baseEntity: BaseEntity, keyInParent: String, isEmbeddedInArray: Bool) {
        parent = baseEntity
        self.keyInParent = keyInParent
        self.isEmbeddedInArray = isEmbeddedInArray
    }

    override internal func update(operationTypes: [UpdateOperationType]?, operationTypePrefix: String?, embeddedEntityInArrayObjectId: ObjectId?) -> StitchTask<Any> {

        let updateTypesToReturn = operationTypes ?? getUpdateOperationTypes()
        var prefixToReturn = operationTypePrefix ?? ""
        var objectIdToReturn: ObjectId?

        guard let keyInParent = keyInParent,
            let parent = parent,
            let isEmbeddedInArray = isEmbeddedInArray else {
                let error = OdmError.updateParametersMissing
                return StitchCore.StitchTask(error: error)
        }

        let prefixToAdd = isEmbeddedInArray ? ".$." : "."
        prefixToReturn = keyInParent + prefixToAdd + prefixToReturn

        if isEmbeddedInArray && embeddedEntityInArrayObjectId == nil {
            if let objectId = objectId {
                objectIdToReturn = objectId
            } else {
                return StitchTask(error: OdmError.objectIdNotFound)
            }
        }

        return parent.update(operationTypes: updateTypesToReturn, operationTypePrefix: prefixToReturn, embeddedEntityInArrayObjectId: objectIdToReturn)
    }

}<|MERGE_RESOLUTION|>--- conflicted
+++ resolved
@@ -25,11 +25,7 @@
             }
         }
     }
-<<<<<<< HEAD
-    
-=======
 
->>>>>>> e7f4b4a3
     public override init(document: BsonDocument) {
         super.init(document: document)
     }
