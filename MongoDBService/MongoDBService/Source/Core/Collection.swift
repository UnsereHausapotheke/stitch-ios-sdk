//
//  Collection.swift
//  MongoDBService
//

import Foundation

import StitchCore
import ExtendedJson

public struct Collection {
    private struct Consts {
        static let databaseKey =        "database"
        static let collectionKey =      "collection"
        static let queryKey =           "query"
        static let projectionKey =      "projection"
        static let countKey =           "count"
        static let limitKey =           "limit"
        static let updateKey =          "update"
        static let upsertKey =          "upsert"
        static let multiKey =           "multi"
        static let literalKey =         "literal"
        static let insertKey =          "insert"
        static let itemsKey =           "items"
        static let deleteKey =          "delete"
        static let singleDocKey =       "singleDoc"
        static let aggregateKey =       "aggregate"
        static let pipelineKey =        "pipeline"
    }

    private let database: Database
    private let name: String

    internal init(database: Database, name: String) {
        self.database = database
        self.name = name
    }

    // MARK: - Private
    private func createPipeline(action: String, options: Document? = nil) -> Pipeline {
        var args = options ?? [:]
        args[Consts.databaseKey] = database.name
        args[Consts.collectionKey] = name
        return Pipeline(action: action,
                        service: database.client.serviceName,
                        args: args)
    }
<<<<<<< HEAD
    
    private func find(query: BsonDocument, projection: BsonDocument? = nil, limit: Int?, isCountRequest: Bool) -> StitchTask<Any> {
        var options: [String : ExtendedJsonRepresentable] = [Consts.queryKey : query]
        options[Consts.countKey] = isCountRequest
=======

    // MARK: - Public
    @discardableResult
    public func find(query: Document,
                     projection: Document? = nil,
                     limit: Int? = nil) -> StitchTask<[Document]> {
        var options: Document = [Consts.queryKey: query]
>>>>>>> e7f4b4a3
        if let projection = projection {
            options[Consts.projectionKey] = projection
        }

        if let limit = limit {
            options[Consts.limitKey] = limit
        }

        return database.client.stitchClient.executePipeline(pipeline: createPipeline(action: "find",
                                                                                     options: options))
        .then {
            return try $0.asArray().map {
                guard let doc = $0 as? Document else {
                    throw BsonError.parseValueFailure(value: $0,
                                                      attemptedType: Document.self)
                }
                return doc
            }
        }
    }

    @discardableResult
<<<<<<< HEAD
    public func find(query: BsonDocument, projection: BsonDocument? = nil, limit: Int? = nil) -> StitchTask<[BsonDocument]> {
        return find(query: query, projection: projection, limit: limit, isCountRequest: false).continuationTask(parser: { (result) -> [BsonDocument] in
            if let arrayResult = result as? BsonArray {
                return arrayResult.flatMap{$0 as? BsonDocument}
=======
    public func updateOne(query: Document,
                          update: Document,
                          upsert: Bool = false) -> StitchTask<Document> {
        return database
            .client
            .stitchClient
            .executePipeline(pipeline: createPipeline(action: Consts.updateKey,
                                                      options: [Consts.queryKey: query,
                                                                Consts.updateKey: update,
                                                                Consts.upsertKey: upsert]
        )).then {
            guard let doc = $0.asArray()[0] as? Document else {
                throw BsonError.parseValueFailure(value: $0.asArray(),
                                                  attemptedType: Document.self)
>>>>>>> e7f4b4a3
            }

            return doc
        }
    }

    @discardableResult
<<<<<<< HEAD
    public func update(query: BsonDocument, update: BsonDocument? = nil, upsert: Bool = false, multi: Bool = false) -> StitchTask<Any> {
        var options: [String : ExtendedJsonRepresentable] = [Consts.queryKey : query]
        if let update = update {
            options[Consts.updateKey] = update
=======
    public func updateMany(query: Document,
                           update: Document,
                           upsert: Bool = false) -> StitchTask<[Document]> {
        return database
            .client
            .stitchClient
            .executePipeline(pipeline: createPipeline(action: Consts.updateKey,
                                                      options: [Consts.updateKey: update,
                                                                Consts.upsertKey: upsert,
                                                                Consts.multiKey: true]))
        .then {
            return try $0.asArray().map {
                guard let doc = $0 as? Document else {
                    throw BsonError.parseValueFailure(value: $0,
                                                      attemptedType: Document.self)
                }
                return doc
            }
>>>>>>> e7f4b4a3
        }
    }

    @discardableResult
<<<<<<< HEAD
    public func insert(document: BsonDocument) ->  StitchTask<Any> {
        return insert(documents: [document])
=======
    public func insertOne(document: Document) ->  StitchTask<Document> {
        return database.client.stitchClient.executePipeline(pipelines: [
            Pipeline(action: Consts.literalKey,
                     args: [Consts.itemsKey: BSONArray(array: [document])]),
            createPipeline(action: Consts.insertKey) ]).then {
                guard let doc = $0.asArray()[0] as? Document else {
                    throw BsonError.parseValueFailure(value: $0.asArray(),
                                                      attemptedType: Document.self)
                }

                return doc
        }
>>>>>>> e7f4b4a3
    }

    @discardableResult
<<<<<<< HEAD
    public func insert(documents: [BsonDocument]) ->  StitchTask<Any> {
        var piplines: [Pipeline] = []
        piplines.append(Pipeline(action: Consts.literalKey, args: [Consts.itemsKey : BsonArray(array: documents)]))
        piplines.append(createPipeline(action: Consts.insertKey))
        return database.client.stitchClient.executePipeline(pipelines: piplines)
=======
    public func insertMany(documents: [Document]) ->  StitchTask<[Document]> {
        return database.client.stitchClient.executePipeline(pipelines: [
            Pipeline(action: Consts.literalKey,
                     args: [Consts.itemsKey: BSONArray(array: documents)]),
            createPipeline(action: Consts.insertKey) ]).then {
                return try $0.asArray().map {
                    guard let doc = $0 as? Document else {
                        throw BsonError.parseValueFailure(value: $0,
                                                          attemptedType: Document.self)
                    }
                    return doc
                }
        }
>>>>>>> e7f4b4a3
    }

    @discardableResult
<<<<<<< HEAD
    public func delete(query: BsonDocument, singleDoc: Bool = true) -> StitchTask<Any> {
        var options: [String : ExtendedJsonRepresentable] = [Consts.queryKey : query]
        options[Consts.singleDocKey] = singleDoc
        return database.client.stitchClient.executePipeline(pipeline: createPipeline(action: Consts.deleteKey, options: options))
=======
    public func deleteOne(query: Document) -> StitchTask<Int> {
        return database
            .client
            .stitchClient
            .executePipeline(pipeline: createPipeline(action: Consts.deleteKey,
                                                      options: [Consts.queryKey: query,
                                                                Consts.singleDocKey: true]))
            .then {
                guard let doc = $0.asArray()[0] as? Document,
                    let removed = doc["removed"] as? Double else {
                    throw BsonError.parseValueFailure(value: $0,
                                                      attemptedType: Document.self)
                }
                return Int(removed)
        }
>>>>>>> e7f4b4a3
    }

    @discardableResult
    public func deleteMany(query: Document) -> StitchTask<Int64> {
        return database
            .client
            .stitchClient
            .executePipeline(pipeline: createPipeline(action: Consts.deleteKey,
                                                      options: [Consts.queryKey: query,
                                                                Consts.singleDocKey: false]))
            .then {
                guard let doc = $0.asArray()[0] as? Document,
                    let removed = doc["removed"] as? Double else {
                        throw BsonError.parseValueFailure(value: $0,
                                                          attemptedType: Document.self)
                }
                return Int64(removed)
        }
    }

    @discardableResult
<<<<<<< HEAD
    public func count(query: BsonDocument) -> StitchTask<Int> {
        return find(query: query, limit: nil, isCountRequest: true).continuationTask(parser: { (result) -> Int in
            if let arrayResult = result as? BsonArray,
                let intResult = arrayResult.first as? Int {
                return intResult
=======
    public func count(query: Document) -> StitchTask<Int> {
        return database
            .client
            .stitchClient
            .executePipeline(pipeline: createPipeline(action: "find",
                                                      options: [Consts.queryKey: query,
                                                                Consts.countKey: true])).then { result in
            guard let int = result.asArray().first as? Int32 else {
                throw StitchError.responseParsingFailed(reason: "failed converting result to documents array.")
>>>>>>> e7f4b4a3
            }

            return Int(int)
        }
    }

    @discardableResult
<<<<<<< HEAD
    public func aggregate(pipeline: [BsonDocument]) -> StitchTask<Any> {
        let options: [String : ExtendedJsonRepresentable] = [Consts.pipelineKey : BsonArray(array: pipeline)]
        return database.client.stitchClient.executePipeline(pipeline: createPipeline(action: Consts.aggregateKey, options: options))
=======
    public func aggregate(pipeline: [Document]) -> StitchTask<BSONCollection> {
        return database
            .client
            .stitchClient
            .executePipeline(pipeline: createPipeline(action: Consts.aggregateKey,
                                                      options: [Consts.pipelineKey: BSONArray(array: pipeline)]))
>>>>>>> e7f4b4a3
    }
}<|MERGE_RESOLUTION|>--- conflicted
+++ resolved
@@ -45,12 +45,6 @@
                         service: database.client.serviceName,
                         args: args)
     }
-<<<<<<< HEAD
-    
-    private func find(query: BsonDocument, projection: BsonDocument? = nil, limit: Int?, isCountRequest: Bool) -> StitchTask<Any> {
-        var options: [String : ExtendedJsonRepresentable] = [Consts.queryKey : query]
-        options[Consts.countKey] = isCountRequest
-=======
 
     // MARK: - Public
     @discardableResult
@@ -58,7 +52,6 @@
                      projection: Document? = nil,
                      limit: Int? = nil) -> StitchTask<[Document]> {
         var options: Document = [Consts.queryKey: query]
->>>>>>> e7f4b4a3
         if let projection = projection {
             options[Consts.projectionKey] = projection
         }
@@ -81,12 +74,6 @@
     }
 
     @discardableResult
-<<<<<<< HEAD
-    public func find(query: BsonDocument, projection: BsonDocument? = nil, limit: Int? = nil) -> StitchTask<[BsonDocument]> {
-        return find(query: query, projection: projection, limit: limit, isCountRequest: false).continuationTask(parser: { (result) -> [BsonDocument] in
-            if let arrayResult = result as? BsonArray {
-                return arrayResult.flatMap{$0 as? BsonDocument}
-=======
     public func updateOne(query: Document,
                           update: Document,
                           upsert: Bool = false) -> StitchTask<Document> {
@@ -101,7 +88,6 @@
             guard let doc = $0.asArray()[0] as? Document else {
                 throw BsonError.parseValueFailure(value: $0.asArray(),
                                                   attemptedType: Document.self)
->>>>>>> e7f4b4a3
             }
 
             return doc
@@ -109,12 +95,6 @@
     }
 
     @discardableResult
-<<<<<<< HEAD
-    public func update(query: BsonDocument, update: BsonDocument? = nil, upsert: Bool = false, multi: Bool = false) -> StitchTask<Any> {
-        var options: [String : ExtendedJsonRepresentable] = [Consts.queryKey : query]
-        if let update = update {
-            options[Consts.updateKey] = update
-=======
     public func updateMany(query: Document,
                            update: Document,
                            upsert: Bool = false) -> StitchTask<[Document]> {
@@ -133,15 +113,10 @@
                 }
                 return doc
             }
->>>>>>> e7f4b4a3
-        }
-    }
-
-    @discardableResult
-<<<<<<< HEAD
-    public func insert(document: BsonDocument) ->  StitchTask<Any> {
-        return insert(documents: [document])
-=======
+        }
+    }
+
+    @discardableResult
     public func insertOne(document: Document) ->  StitchTask<Document> {
         return database.client.stitchClient.executePipeline(pipelines: [
             Pipeline(action: Consts.literalKey,
@@ -154,17 +129,9 @@
 
                 return doc
         }
->>>>>>> e7f4b4a3
-    }
-
-    @discardableResult
-<<<<<<< HEAD
-    public func insert(documents: [BsonDocument]) ->  StitchTask<Any> {
-        var piplines: [Pipeline] = []
-        piplines.append(Pipeline(action: Consts.literalKey, args: [Consts.itemsKey : BsonArray(array: documents)]))
-        piplines.append(createPipeline(action: Consts.insertKey))
-        return database.client.stitchClient.executePipeline(pipelines: piplines)
-=======
+    }
+
+    @discardableResult
     public func insertMany(documents: [Document]) ->  StitchTask<[Document]> {
         return database.client.stitchClient.executePipeline(pipelines: [
             Pipeline(action: Consts.literalKey,
@@ -178,16 +145,9 @@
                     return doc
                 }
         }
->>>>>>> e7f4b4a3
-    }
-
-    @discardableResult
-<<<<<<< HEAD
-    public func delete(query: BsonDocument, singleDoc: Bool = true) -> StitchTask<Any> {
-        var options: [String : ExtendedJsonRepresentable] = [Consts.queryKey : query]
-        options[Consts.singleDocKey] = singleDoc
-        return database.client.stitchClient.executePipeline(pipeline: createPipeline(action: Consts.deleteKey, options: options))
-=======
+    }
+
+    @discardableResult
     public func deleteOne(query: Document) -> StitchTask<Int> {
         return database
             .client
@@ -203,7 +163,6 @@
                 }
                 return Int(removed)
         }
->>>>>>> e7f4b4a3
     }
 
     @discardableResult
@@ -225,13 +184,6 @@
     }
 
     @discardableResult
-<<<<<<< HEAD
-    public func count(query: BsonDocument) -> StitchTask<Int> {
-        return find(query: query, limit: nil, isCountRequest: true).continuationTask(parser: { (result) -> Int in
-            if let arrayResult = result as? BsonArray,
-                let intResult = arrayResult.first as? Int {
-                return intResult
-=======
     public func count(query: Document) -> StitchTask<Int> {
         return database
             .client
@@ -241,7 +193,6 @@
                                                                 Consts.countKey: true])).then { result in
             guard let int = result.asArray().first as? Int32 else {
                 throw StitchError.responseParsingFailed(reason: "failed converting result to documents array.")
->>>>>>> e7f4b4a3
             }
 
             return Int(int)
@@ -249,17 +200,11 @@
     }
 
     @discardableResult
-<<<<<<< HEAD
-    public func aggregate(pipeline: [BsonDocument]) -> StitchTask<Any> {
-        let options: [String : ExtendedJsonRepresentable] = [Consts.pipelineKey : BsonArray(array: pipeline)]
-        return database.client.stitchClient.executePipeline(pipeline: createPipeline(action: Consts.aggregateKey, options: options))
-=======
     public func aggregate(pipeline: [Document]) -> StitchTask<BSONCollection> {
         return database
             .client
             .stitchClient
             .executePipeline(pipeline: createPipeline(action: Consts.aggregateKey,
                                                       options: [Consts.pipelineKey: BSONArray(array: pipeline)]))
->>>>>>> e7f4b4a3
     }
 }