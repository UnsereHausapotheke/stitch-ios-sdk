--- conflicted
+++ resolved
@@ -8,131 +8,51 @@
 
 import Foundation
 
-<<<<<<< HEAD
 public class Auth {
     private let stitchClient: StitchClient
 
     public internal(set) var authInfo: AuthInfo
 
     public func createSelfApiKey(name: String) -> StitchTask<ApiKey> {
-        let task = StitchTask<ApiKey>()
-
-        stitchClient.performRequest(method: .post,
-                                    endpoint: Consts.UserProfileApiKeyPath,
-                                    parameters: ["name": name],
-                                    refreshOnFailure: true,
-                                    useRefreshToken: true)
-            .response { (res) in
-                switch res {
-                case.success(let value):
-                    guard let apiKey = try? JSONDecoder().decode(ApiKey.self,
-                                                                 from: value as! Data)  else {
-                        task.result = .failure(StitchError.responseParsingFailed(
-                            reason: "api key did not contain valid info")
-                        )
-                        return
-                    }
-                    task.result = .success(apiKey)
-                case .failure(let error):
-                    task.result = .failure(error)
-                }
-        }
-
-        return task
+        return stitchClient.performRequest(method: .post,
+                                           endpoint: Consts.UserProfileApiKeyPath,
+                                           parameters: ["name": name],
+                                           refreshOnFailure: true,
+                                           useRefreshToken: true,
+                                           responseType: ApiKey.self)
     }
 
     public func fetchSelfApiKey(id: String) -> StitchTask<ApiKey> {
-        let task = StitchTask<ApiKey>()
-
-        stitchClient.performRequest(method: .get,
-                                    endpoint: "\(Consts.UserProfileApiKeyPath)/\(id)",
-                                    parameters: nil,
-                                    refreshOnFailure: true,
-                                    useRefreshToken: true)
-            .response { (res) in
-                switch res {
-                case.success(let value):
-                    guard let apiKey = try? JSONDecoder().decode(ApiKey.self,
-                                                                 from: value as! Data)  else {
-                        task.result = .failure(StitchError.responseParsingFailed(
-                            reason: "api key did not contain valid info")
-                        )
-                        return
-                    }
-                    task.result = .success(apiKey)
-                case .failure(let error):
-                    task.result = .failure(error)
-                }
-        }
-
-        return task
+        return stitchClient.performRequest(method: .get,
+                                           endpoint: "\(Consts.UserProfileApiKeyPath)/\(id)",
+            refreshOnFailure: true,
+            useRefreshToken: true,
+            responseType: ApiKey.self)
     }
 
     public func fetchSelfApiKeys() -> StitchTask<[ApiKey]> {
-        let task = StitchTask<[ApiKey]>()
-
-        stitchClient.performRequest(method: .get,
-                                    endpoint: "\(Consts.UserProfileApiKeyPath)",
-            parameters: nil,
-            refreshOnFailure: true,
-            useRefreshToken: true)
-            .response { (res) in
-                switch res {
-                case.success(let value):
-                    guard let apiKey = try? JSONDecoder().decode([ApiKey].self,
-                                                                 from: value as! Data) else {
-                        task.result = .failure(StitchError.responseParsingFailed(
-                            reason: "api key did not contain valid info")
-                        )
-                        return
-                    }
-                    task.result = .success(apiKey)
-                case .failure(let error):
-                    task.result = .failure(error)
-                }
-        }
-
-        return task
+        return stitchClient.performRequest(method: .get,
+                                           endpoint: "\(Consts.UserProfileApiKeyPath)",
+                                           refreshOnFailure: true,
+                                           useRefreshToken: true,
+                                           responseType: [ApiKey].self)
     }
 
     public func deleteSelfApiKey(id: String) -> StitchTask<Bool> {
-        let task = StitchTask<Bool>()
-
-        stitchClient.performRequest(method: .delete,
-                                    endpoint: "\(Consts.UserProfileApiKeyPath)/\(id)",
-            parameters: nil,
-            refreshOnFailure: true,
-            useRefreshToken: true)
-            .response { (res) in
-                switch res {
-                case.success:
-                    task.result = .success(true)
-                case .failure(let error):
-                    task.result = .failure(error)
-                }
-        }
-
-        return task
+        return stitchClient.performRequest(method: .delete,
+                                           endpoint: "\(Consts.UserProfileApiKeyPath)/\(id)",
+                                           refreshOnFailure: true,
+                                           useRefreshToken: true,
+                                           responseType: Bool.self)
     }
 
     private func enableDisableApiKey(id: String, shouldEnable: Bool) -> StitchTask<Bool> {
-        let task = StitchTask<Bool>()
-
-        stitchClient.performRequest(method: .put,
-                                    endpoint: "\(Consts.UserProfileApiKeyPath)/\(id)/\(shouldEnable ? "enable" : "disable")",
-            parameters: nil,
-            refreshOnFailure: true,
-            useRefreshToken: true)
-            .response { (res) in
-                switch res {
-                case.success:
-                    task.result = .success(true)
-                case .failure(let error):
-                    task.result = .failure(error)
-                }
-        }
-
-        return task
+        return stitchClient.performRequest(method: .put,
+                                           endpoint: Consts.UserProfileApiKeyPath +
+                                              "\(id)/\(shouldEnable ? "enable" : "disable")",
+                                           refreshOnFailure: true,
+                                           useRefreshToken: true,
+                                           responseType: Bool.self)
     }
 
     public func enableApiKey(id: String) ->  StitchTask<Bool> {
@@ -142,53 +62,6 @@
     public func disableApiKey(id: String) -> StitchTask<Bool> {
         return self.enableDisableApiKey(id: id, shouldEnable: false)
     }
-
-=======
-/// Auth represents the current authorization state of the client
-public struct Auth {
-    
-    private static let accessTokenKey =         "accessToken"
-    private static let userIdKey =              "userId"
-    private static let deviceId =               "deviceId"
-    
-    /**
-         The current access token for this session.
-     */
-    let accessToken: String
-    
-    /**
-     *   The current access token for this session in decoded JWT form.
-     *   Will be nil if the token was malformed and could not be decoded.
-     */
-    let accessTokenJwt: DecodedJWT?
-    
-    /**
-         The user this session was created for.
-     */
-    let deviceId: String
-    
-    /**
-         The user this session was created for.
-     */
-    public let userId: String?
-    
-    var json: [String : Any] {
-        return [Auth.accessTokenKey : accessToken,
-                // TODO: remove once userId is guarenteed to be in the call (backend task)
-                Auth.userIdKey : userId ?? "",
-                Auth.deviceId : deviceId]
-    }
-    
-    
-    //MARK: - Init
-    private init(accessToken: String, userId: String?, deviceId: String) {
-        self.accessToken = accessToken
-        self.accessTokenJwt = try? DecodedJWT(jwt: self.accessToken)
-        self.userId = userId
-        self.deviceId = deviceId
-    }
-    
->>>>>>> 723aa761
     /**
      Fetch the current user profile, containing all user info. Can fail.
      
@@ -196,42 +69,19 @@
      */
     @discardableResult
     public func fetchUserProfile() -> StitchTask<UserProfile> {
-        let task = StitchTask<UserProfile>()
-        stitchClient.performRequest(method: .get,
-                                    endpoint: Consts.UserProfilePath,
-                                    parameters: nil,
-                                    refreshOnFailure: false,
-                                    useRefreshToken: false)
-            .response(onQueue: DispatchQueue.global(qos: .utility)) { [weak self] (result) in
-                        guard let strongSelf = self else {
-                            task.result = StitchResult.failure(StitchError.clientReleased)
-                            return
-                        }
-
-                        switch result {
-                        case .success(let value):
-                            if let value = value as? [String: Any] {
-                                if let error = strongSelf.stitchClient.parseError(from: value) {
-                                    task.result = .failure(error)
-                                } else if let user = try? UserProfile(dictionary: value) {
-                                    task.result = .success(user)
-                                } else {
-                                    task.result = StitchResult.failure(StitchError.clientReleased)
-                                }
-                            }
-                        case .failure(let error):
-                            task.result = .failure(error)
-                        }
-        }
-
-        return task
+        return stitchClient.performRequest(method: .get,
+                                           endpoint: Consts.UserProfilePath,
+                                           refreshOnFailure: false,
+                                           useRefreshToken: false,
+                                           responseType: UserProfile.self)
+            .response(onQueue: DispatchQueue.global(qos: .utility)) { _ in }
     }
 
     internal init(stitchClient: StitchClient, authInfo: AuthInfo) {
         self.stitchClient = stitchClient
         self.authInfo = authInfo
     }
-    
+
     /**
          Determines if the access token stored in this Auth object is expired or expiring within
          a provided number of seconds.
@@ -243,7 +93,7 @@
                 nil if the access token doesn't exist, is malformed, or does not have an 'exp' field.
      */
     public func isAccessTokenExpired(withinSeconds: Double = 10.0) -> Bool? {
-        if let exp = self.accessTokenJwt?.expiration {
+        if let exp = self.authInfo.accessToken?.expiration {
             return Date() >= (exp - TimeInterval(withinSeconds))
         }
         return nil
