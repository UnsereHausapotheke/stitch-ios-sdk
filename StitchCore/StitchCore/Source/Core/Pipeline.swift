import Foundation
import ExtendedJson

// A pipeline that specifies an action, service, and its arguments.
<<<<<<< HEAD
public struct Pipeline {
    
    private struct Consts {
        static let actionKey =  "action"
        static let serviceKey = "service"
        static let argsKey =    "args"
        static let letKey =     "let"
=======
public struct Pipeline: Codable {
    private enum CodingKeys: String, CodingKey {
        case action, service, args, `let`
>>>>>>> e7f4b4a3
    }
    /**
        The action that represents this stage.
     */
    public let action: String
    /**
     * The service that can handle the action. A null
     * service means that the action is builtin.
     */
    public let service: String?
    /**
     * The arguments to invoke the action with.
     */
    public let args: Document?
    /**
     * The expression to evaluate for use within the arguments via expansion.
     */
    public let `let`: Document?

    // MARK: - Init
    /**
        Constructs a completely specified pipeline stage
        
        - Parameters:
            - action:  The action that represents this stage.
            - service: The service that can handle the action. A null
                        service means that the action is builtin.
            - args:    The arguments to invoke the action with.
            - let:     The expression to evaluate for use within the arguments via expansion.
     */
    public init(action: String,
                service: String? = nil,
                args: Document? = nil,
                `let`: Document? = nil) {
        self.action = action
        self.service = service
        self.args = args
        self.`let` = `let`
    }
}<|MERGE_RESOLUTION|>--- conflicted
+++ resolved
@@ -2,19 +2,9 @@
 import ExtendedJson
 
 // A pipeline that specifies an action, service, and its arguments.
-<<<<<<< HEAD
-public struct Pipeline {
-    
-    private struct Consts {
-        static let actionKey =  "action"
-        static let serviceKey = "service"
-        static let argsKey =    "args"
-        static let letKey =     "let"
-=======
 public struct Pipeline: Codable {
     private enum CodingKeys: String, CodingKey {
         case action, service, args, `let`
->>>>>>> e7f4b4a3
     }
     /**
         The action that represents this stage.
