--- conflicted
+++ resolved
@@ -346,15 +346,6 @@
      * of the execution.
      */
     @discardableResult
-<<<<<<< HEAD
-    public func executePipeline(pipelines: [Pipeline]) -> StitchTask<Any> {
-        let params: [[String: Any]] = pipelines.map { $0.toJson }
-        
-        return performRequest(method: .post, endpoint: Consts.PipelinePath, parameters: params).continuationTask(parser: { (json) -> Any in
-            let document = try BsonDocument(extendedJson: json)
-            if let docResult = document[Consts.ResultKey] {
-                return docResult
-=======
     public func executePipeline(pipelines: [Pipeline]) -> StitchTask<BSONCollection> {
         return performRequest(method: NAHTTPMethod.post,
                               endpoint: Consts.PipelinePath,
@@ -363,7 +354,6 @@
             switch task.result {
             case .success(let document): task.result = .success(document)
             case .failure(let err): task.result = .failure(err)
->>>>>>> e7f4b4a3
             }
         }.then { doc in
             switch doc[Consts.ResultKey] {
@@ -413,16 +403,10 @@
      * of the request.
      */
     public func getPushProviders() -> StitchTask<AvailablePushProviders> {
-<<<<<<< HEAD
-        return performRequest(method: .get, endpoint: Consts.PushPath, parameters: nil).continuationTask { json in
-            return AvailablePushProviders.fromQuery(doc: try! BsonDocument(extendedJson: json))
-        }
-=======
         return self.performRequest(method: .get,
                                    endpoint: Consts.PushPath,
                                    isAuthenticatedRequest: false,
                                    responseType: AvailablePushProviders.self)
->>>>>>> e7f4b4a3
     }
 
     /**
