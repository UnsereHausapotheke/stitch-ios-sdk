--- conflicted
+++ resolved
@@ -34,18 +34,16 @@
     static let PushPath =                "push"
 }
 
-/**
-    A StitchClient is responsible for handling the overall interaction with all Stitch services.
- */
+/// A StitchClient is responsible for handling the overall interaction with all Stitch services.
 public class StitchClient: StitchClientType {
     // MARK: - Properties
     /// Id of the current application
     public var appId: String
 
-    private var baseUrl: String
-    private let networkAdapter: NetworkAdapter
-
-    private let userDefaults = UserDefaults(suiteName: Consts.UserDefaultsName)
+    internal var baseUrl: String
+    internal let networkAdapter: NetworkAdapter
+
+    internal let userDefaults = UserDefaults(suiteName: Consts.UserDefaultsName)
 
     private var authProvider: AuthProvider?
     private var authDelegates = [AuthDelegate?]()
@@ -58,15 +56,18 @@
                 userDefaults?.set(true, forKey: Consts.IsLoggedInUDKey)
 
                 do {
-                    let jsonData = try JSONSerialization.data(withJSONObject: newValue.authInfo.json, options: JSONSerialization.WritingOptions())
-                    guard let jsonString = String(data: jsonData, encoding: String.Encoding.utf8) else {
+                    let jsonData = try JSONEncoder().encode(newValue.authInfo)
+                    guard let jsonString = String(data: jsonData,
+                                                  encoding: .utf8) else {
                         printLog(.error, text: "Error converting json String to Data")
                         return
                     }
 
                     save(token: jsonString, withKey: Consts.AuthJwtKey)
                 } catch let error as NSError {
-                    printLog(.error, text: "failed saving auth to keychain, array to JSON conversion failed: \(error.localizedDescription)")
+                    printLog(.error,
+                             text: "failed saving auth to keychain, array to JSON conversion failed: " +
+                                error.localizedDescription)
                 }
             } else {
                 // remove from keychain
@@ -92,17 +93,12 @@
         return auth != nil
     }
 
-    private var refreshToken: String? {
-        guard isAuthenticated else {
-            return nil
-        }
-
-        return readToken(withKey: Consts.AuthRefreshTokenKey)
-    }
-
-    private var isSimulator: Bool {
+    internal var isSimulator: Bool {
         /*
-         This is computed in a separate variable due to a compiler warning when the check is done directly inside the 'if' statement, indicating that either the 'if' block or the 'else' block will never be executed - depending whether the build target is a simulator or a device.
+         This is computed in a separate variable due to a compiler warning when the check
+         is done directly inside the 'if' statement, indicating that either the 'if'
+         block or the 'else' block will never be executed - depending whether the build
+         target is a simulator or a device.
          */
         return TARGET_OS_SIMULATOR != 0
     }
@@ -133,33 +129,11 @@
      */
     @discardableResult
     public func fetchAuthProviders() -> StitchTask<AuthProviderInfo> {
-        let task = StitchTask<AuthProviderInfo>()
-        let url = self.url(withEndpoint: Consts.AuthPath)
-        networkAdapter.requestWithJsonEncoding(url: url,
-                                               method: .get,
-                                               parameters: nil,
-                                               headers: nil).response(onQueue: DispatchQueue.global(qos: .utility)) { [weak self] (response) in
-            guard let strongSelf = self else {
-                task.result = StitchResult.failure(StitchError.clientReleased)
-                return
-            }
-
-            switch response {
-            case .success(let value):
-                if let value = value as? [String: Any] {
-                    if let error = strongSelf.parseError(from: value) {
-                        task.result = .failure(error)
-                    } else {
-                        task.result = .success(AuthProviderInfo(dictionary: value))
-                    }
-                }
-
-            case .failure(let error):
-                task.result = .failure(error)
-            }
-        }
-
-        return task
+        return self.performRequest(method: .get,
+                                   endpoint: Consts.AuthPath,
+                                   isAuthenticatedRequest: false,
+                                   responseType: AuthProviderInfo.self)
+            .response(onQueue: DispatchQueue.global(qos: .utility)) { _ in }
     }
 
     /**
@@ -171,33 +145,12 @@
      */
     @discardableResult
     public func register(email: String, password: String) -> StitchTask<Void> {
-        let task = StitchTask<Void>()
         let provider = EmailPasswordAuthProvider(username: email, password: password)
-        let url = "\(self.url(withEndpoint: Consts.AuthPath))/\(provider.type)/\(provider.name)/register"
-
-        let payload = ["email": email, "password": password]
-        networkAdapter.requestWithJsonEncoding(url: url, method: .post, parameters: payload, headers: nil).response { [weak self] (result) in
-
-            guard let strongSelf = self else {
-                task.result = StitchResult.failure(StitchError.clientReleased)
-                return
-            }
-
-            switch result {
-            case .success(let value):
-                if let value = value as? [String: Any] {
-                    if let error = strongSelf.parseError(from: value) {
-                        task.result = .failure(error)
-                    } else {
-                        task.result = .success(Void())
-                    }
-                }
-            case .failure(let error):
-                task.result = .failure(error)
-            }
-        }
-
-        return task
+        return self.performRequest(method: .post,
+                                   endpoint: "\(Consts.AuthPath))/\(provider.type)/\(provider.name)/register",
+                                   isAuthenticatedRequest: false,
+                                   parameters: ["email": email, "password": password],
+                                   responseType: [String: String].self).then { _ in return }
     }
 
     /**
@@ -207,31 +160,12 @@
      * - returns: A task containing whether or not the email was confirmed successfully
      */
     @discardableResult
-    public func emailConfirm(token: String, tokenId: String) -> StitchTask<Any> {
-        let task = StitchTask<Any>()
-        let url = "\(self.url(withEndpoint: Consts.AuthPath))/local/userpass/confirm"
-        let params = ["token": token, "tokenId": tokenId]
-        networkAdapter.requestWithJsonEncoding(url: url, method: .post, parameters: params, headers: nil).response { [weak self] (result) in
-            guard let strongSelf = self else {
-                task.result = StitchResult.failure(StitchError.clientReleased)
-                return
-            }
-
-            switch result {
-            case .success(let value):
-                if let value = value as? [String: Any] {
-                    if let error = strongSelf.parseError(from: value) {
-                        task.result = .failure(error)
-                    } else {
-                        task.result = .success(value)
-                    }
-                }
-            case .failure(let error):
-                task.result = .failure(error)
-            }
-        }
-
-        return task
+    public func emailConfirm(token: String, tokenId: String) -> StitchTask<Void> {
+        return self.performRequest(method: .post,
+                                   endpoint: Consts.AuthPath + "/local/userpass/confirm",
+                                   isAuthenticatedRequest: false,
+                                   parameters: ["token": token, "tokenId": tokenId],
+                                   responseType: [String: String].self).then { _ in return }
     }
 
     /**
@@ -241,30 +175,11 @@
      */
     @discardableResult
     public func sendEmailConfirm(toEmail email: String) -> StitchTask<Void> {
-        let task = StitchTask<Void>()
-        let url = "\(self.url(withEndpoint: Consts.AuthPath))/local/userpass/confirm/send"
-        let params = ["email": email]
-        networkAdapter.requestWithJsonEncoding(url: url, method: .post, parameters: params, headers: nil).response { [weak self] (result) in
-            guard let strongSelf = self else {
-                task.result = StitchResult.failure(StitchError.clientReleased)
-                return
-            }
-
-            switch result {
-            case .success(let value):
-                if let value = value as? [String: Any] {
-                    if let error = strongSelf.parseError(from: value) {
-                        task.result = .failure(error)
-                    } else {
-                        task.result = .success(Void())
-                    }
-                }
-            case .failure(let error):
-                task.result = .failure(error)
-            }
-        }
-
-        return task
+        return self.performRequest(method: .post,
+                                   endpoint: Consts.AuthPath + "/local/userpass/confirm/send",
+                                   isAuthenticatedRequest: false,
+                                   parameters: ["email": email],
+                                   responseType: [String: String].self).then { _ in return }
     }
 
     /**
@@ -274,31 +189,12 @@
      * - returns: A task containing whether or not the reset was successful
      */
     @discardableResult
-    public func resetPassword(token: String, tokenId: String) -> StitchTask<Any> {
-        let task = StitchTask<Any>()
-        let url = "\(self.url(withEndpoint: Consts.AuthPath))/local/userpass/reset"
-        let params = ["token": token, "tokenId": tokenId]
-        networkAdapter.requestWithJsonEncoding(url: url, method: .post, parameters: params, headers: nil).response { [weak self] (result) in
-            guard let strongSelf = self else {
-                task.result = StitchResult.failure(StitchError.clientReleased)
-                return
-            }
-
-            switch result {
-            case .success(let value):
-                if let value = value as? [String: Any] {
-                    if let error = strongSelf.parseError(from: value) {
-                        task.result = .failure(error)
-                    } else {
-                        task.result = .success(value)
-                    }
-                }
-            case .failure(let error):
-                task.result = .failure(error)
-            }
-        }
-
-        return task
+    public func resetPassword(token: String, tokenId: String) -> StitchTask<Void> {
+        return self.performRequest(method: .post,
+                                   endpoint: Consts.AuthPath + "/local/userpass/reset",
+                                   isAuthenticatedRequest: false,
+                                   parameters: ["token": token, "tokenId": tokenId],
+                                   responseType: [String: String].self).then { _ in return }
     }
 
     /**
@@ -308,30 +204,11 @@
      */
     @discardableResult
     public func sendResetPassword(toEmail email: String) -> StitchTask<Void> {
-        let task = StitchTask<Void>()
-        let url = "\(self.url(withEndpoint: Consts.AuthPath))/local/userpass/reset/send"
-        let params = ["email": email]
-        networkAdapter.requestWithJsonEncoding(url: url, method: .post, parameters: params, headers: nil).response { [weak self] (result) in
-            guard let strongSelf = self else {
-                task.result = StitchResult.failure(StitchError.clientReleased)
-                return
-            }
-
-            switch result {
-            case .success(let value):
-                if let value = value as? [String: Any] {
-                    if let error = strongSelf.parseError(from: value) {
-                        task.result = .failure(error)
-                    } else {
-                        task.result = .success(Void())
-                    }
-                }
-            case .failure(let error):
-                task.result = .failure(error)
-            }
-        }
-
-        return task
+        return self.performRequest(method: .post,
+                                   endpoint: Consts.AuthPath + "/local/userpass/reset/send",
+                                   isAuthenticatedRequest: false,
+                                   parameters: ["email": email],
+                                   responseType: [String: String].self).then { _ in return }
     }
 
     /**
@@ -340,7 +217,7 @@
      - Returns: A task containing whether or not the login as successful
      */
     @discardableResult
-    public func anonymousAuth() -> StitchTask<Bool> {
+    public func anonymousAuth() -> StitchTask<AuthInfo> {
         return login(withProvider: AnonymousAuthProvider())
     }
 
@@ -353,70 +230,27 @@
      - Returns: A task containing whether or not the login as successful
      */
     @discardableResult
-    public func login(withProvider provider: AuthProvider, link: Bool = false) -> StitchTask<Bool> {
-        let task = StitchTask<Bool>()
-
+    public func login(withProvider provider: AuthProvider) -> StitchTask<AuthInfo> {
         self.authProvider = provider
 
-        if isAuthenticated && !link {
+        if isAuthenticated, let auth = auth {
             printLog(.info, text: "Already logged in, using cached token.")
-            task.result = .success(true)
-            return task
-        }
-
-        var url = "\(self.url(withEndpoint: Consts.AuthPath))/\(provider.type)/\(provider.name)"
-        if link {
-            guard let auth = auth else {
-                task.result = .failure(StitchError.illegalAction(message: "In order to link a new authentication provider you must first be authenticated."))
-                return task
-            }
-
-            url += "?link=\(auth.authInfo.accessToken)"
-        }
-
-        var parameters = provider.payload
-        self.getAuthRequest(provider: provider).forEach { (key: String, value: Any) in
-            parameters[key] = value
-        }
-
-        networkAdapter.requestWithJsonEncoding(url: url, method: .post, parameters: parameters, headers: nil).response(onQueue: DispatchQueue.global(qos: .utility)) { [weak self] (response) in
-            guard let strongSelf = self else {
-                task.result = StitchResult.failure(StitchError.clientReleased)
-                return
-            }
-
-            switch response {
-            case .success(let value):
-                if let value = value as? [String: Any] {
-                    if let error = strongSelf.parseError(from: value) {
-                        task.result = .failure(error)
-                    } else {
-                        do {
-                            strongSelf.auth?.authInfo = try AuthInfo(dictionary: value)
-                        } catch let error {
-                            printLog(.error, text: "failed creating Auth: \(error)")
-                            task.result = .failure(error)
-                        }
-
-                        if strongSelf.auth != nil {
-
-                            if let refreshToken = value[Consts.RefreshTokenKey] as? String {
-                                self?.save(token: refreshToken, withKey: Consts.AuthRefreshTokenKey)
-                            }
-                            task.result = .success(true)
-                        }
-                    }
-                } else {
-                    printLog(.error, text: "Login failed - failed parsing auth response.")
-                    task.result = .failure(StitchError.responseParsingFailed(reason: "Invalid auth response - expected json and received: \(value)"))
+            return StitchTask<AuthInfo>.withSuccess(auth.authInfo)
+        }
+
+        return self.performRequest(method: .post,
+                                   endpoint: Consts.AuthPath + "/\(provider.type)/\(provider.name)",
+                                   isAuthenticatedRequest: false,
+                                   parameters: self.getAuthRequest(provider: provider),
+                                   responseType: AuthInfo.self)
+            .response { [weak self] task in
+                guard let authInfo = task.result.value,
+                    let strongSelf = self else {
+                    return
                 }
-            case .failure(let error):
-                task.result = .failure(error)
-
-            }
-        }
-
-        return task
+
+                strongSelf.auth = Auth(stitchClient: strongSelf, authInfo: authInfo)
+        }
     }
 
     /**
@@ -425,41 +259,21 @@
      * - returns: A task that can be resolved upon completion of logout.
      */
     @discardableResult
-    public func logout() -> StitchTask<Bool> {
-        let task = StitchTask<Bool>()
-
+    public func logout() -> StitchTask<Void> {
         if !isAuthenticated {
             printLog(.info, text: "Tried logging out while there was no authenticated user found.")
-            task.result = .success(false)
-            return task
-        }
-
-        performRequest(method: .delete, endpoint: Consts.AuthPath, parameters: nil, refreshOnFailure: false, useRefreshToken: true).response(onQueue: DispatchQueue.global(qos: .utility)) { [weak self] (result) in
-            guard let strongSelf = self else {
-                task.result = StitchResult.failure(StitchError.clientReleased)
-                return
-            }
-
-            if let error = result.error {
-                task.result = .failure(error)
-            } else {
-                do {
-                    try strongSelf.clearAuth()
-                    task.result = .success(true)
-                } catch {
-                    task.result = .failure(error)
-                }
-            }
-        }
-        return task
+            return StitchTask<Void>(value: Void())
+        }
+
+        return self.performRequest(method: .delete,
+                                   endpoint: Consts.AuthPath,
+                                   refreshOnFailure: false,
+                                   useRefreshToken: true,
+                                   responseType: [String: String].self).then { _ in return }
     }
 
     // MARK: Private
-    private func url(withEndpoint endpoint: String) -> String {
-        return "\(baseUrl)\(Consts.ApiPath)\(appId)/\(endpoint)"
-    }
-
-    private func clearAuth() throws {
+    internal func clearAuth() throws {
         guard auth != nil else {
             return
         }
@@ -474,26 +288,24 @@
     }
 
     enum AuthFields: String {
-        case AccessToken = "accessToken"
-        case Options = "options"
-        case Device = "device"
+        case accessToken, options, device
     }
 
     /**
      * @return A {@link Document} representing the information for this device
      * from the context of this app.
      */
-    private func getDeviceInfo() -> [String: Any] {
-        var info = [String: Any]()
+    private func getDeviceInfo() -> BsonDocument {
+        var info = BsonDocument()
 
         if let deviceId = auth?.authInfo.deviceId {
-            info[DeviceFields.DeviceId.rawValue] = deviceId
-        }
-
-        info[DeviceFields.AppVersion.rawValue] = Bundle.main.infoDictionary?["CFBundleShortVersionString"] as! String
-        info[DeviceFields.AppId.rawValue] = Bundle.main.bundleIdentifier
-        info[DeviceFields.Platform.rawValue] = "ios"
-        info[DeviceFields.PlatformVersion.rawValue] = UIDevice.current.systemVersion
+            info[DeviceFields.deviceId.rawValue] = deviceId
+        }
+
+        info[DeviceFields.appVersion.rawValue] = Bundle.main.infoDictionary?["CFBundleShortVersionString"] as? String
+        info[DeviceFields.appId.rawValue] = Bundle.main.bundleIdentifier
+        info[DeviceFields.platform.rawValue] = "ios"
+        info[DeviceFields.platformVersion.rawValue] = UIDevice.current.systemVersion
 
         return info
     }
@@ -503,11 +315,12 @@
      * -returns: A dict representing all information required for
      *              an auth request against a specific provider.
      */
-    private func getAuthRequest(provider: AuthProvider) -> [String: Any] {
+    private func getAuthRequest(provider: AuthProvider) -> BsonDocument {
         var request = provider.payload
-        var options = [String: Any]()
-        options[AuthFields.Device.rawValue] = getDeviceInfo()
-    	request[AuthFields.Options.rawValue] = options
+        let options: BsonDocument = [
+            AuthFields.device.rawValue: getDeviceInfo()
+        ]
+    	request[AuthFields.options.rawValue] = options
         return request
     }
 
@@ -521,7 +334,7 @@
      * of the execution.
      */
     @discardableResult
-    public func executePipeline(pipeline: Pipeline) -> StitchTask<Any> {
+    public func executePipeline(pipeline: Pipeline) -> StitchTask<BsonDocument> {
         return executePipeline(pipelines: [pipeline])
     }
 
@@ -533,188 +346,28 @@
      * of the execution.
      */
     @discardableResult
-    public func executePipeline(pipelines: [Pipeline]) -> StitchTask<Any> {
-        return performRequest(method: .post,
+    public func executePipeline(pipelines: [Pipeline]) -> StitchTask<BsonDocument> {
+        return performRequest(method: NAHTTPMethod.post,
                               endpoint: Consts.PipelinePath,
-                              parameters: pipelines).continuationTask(parser: { (json) -> Any in
-            let document = try BsonDocument(extendedJson: json as! [String: Any?])
-            if let docResult = document[Consts.ResultKey] {
-                return docResult
-            } else {
-                throw StitchError.responseParsingFailed(reason: "Unexpected result received - expected a json reponse with a 'result' key, found: \(json).")
+                              parameters: pipelines,
+                              responseType: BsonDocument.self).response { task in
+            switch task.result {
+            case .success(let document):
+                if let docResult = document[Consts.ResultKey] as? BsonDocument {
+                    task.result = .success(docResult)
+                } else {
+                        task.result = .failure(
+                            StitchError.responseParsingFailed(
+                            reason: "Unexpected result received - expected a json reponse" +
+                            "with a 'result' key, found: \(document)."))
+                }
+            case .failure(let err):
+                task.result = .failure(err)
             }
-        })
-    }
-
-    // MARK: Private
-    @discardableResult
-    internal func performRequest(method: NAHTTPMethod,
-                                 endpoint: String,
-                                 parameters: Encodable?,
-                                 refreshOnFailure: Bool = true,
-                                 useRefreshToken: Bool = false) -> StitchTask<Any> {
-        let task = StitchTask<Any>()
-        guard isAuthenticated else {
-            task.result = .failure(StitchError.unauthorized(message: "Must first authenticate"))
-            return task
-        }
-<<<<<<< HEAD
-
-=======
-        
-        if !useRefreshToken && (self.auth?.isAccessTokenExpired() ?? false) {
-            self.refreshAccessTokenAndRetry(method: method, endpoint: endpoint, parameters: parameters, task: task)
-            return task;
-        }
-        
->>>>>>> 723aa761
-        let url = self.url(withEndpoint: endpoint)
-        let token = useRefreshToken ? refreshToken ?? String() : auth?.authInfo.accessToken ?? String()
-
-        networkAdapter.requestWithJsonEncoding(url: url,
-                                               method: method,
-                                               parameters: parameters,
-                                               headers: ["Authorization": "Bearer \(token)"]).response(onQueue: DispatchQueue.global(qos: .utility), completionHandler: { [weak self] (response) in
-            guard let strongSelf = self else {
-                task.result = StitchResult.failure(StitchError.clientReleased)
-                return
-            }
-
-            switch response {
-            case .success(let value):
-                strongSelf.handleSuccessfulResponse(withValue: value,
-                                                    method: method,
-                                                    endpoint: endpoint,
-                                                    parameters: parameters,
-                                                    refreshOnFailure: refreshOnFailure,
-                                                    task: task)
-
-            case .failure(let error):
-                task.result = .failure(error)
-
-            }
-        })
-
-        return task
-    }
-
-    func handleSuccessfulResponse(withValue value: Any,
-                                  method: NAHTTPMethod,
-                                  endpoint: String,
-                                  parameters: Encodable?,
-                                  refreshOnFailure: Bool,
-                                  task: StitchTask<Any>) {
-        if let error = parseError(from: value as! [String: Any]) {
-                switch error {
-                case .serverError(let reason):
-
-                    // check if error is invalid session
-                    if reason.isInvalidSession {
-                        if refreshOnFailure {
-<<<<<<< HEAD
-                            handleInvalidSession(method: method,
-                                                 endpoint: endpoint,
-                                                 parameters: parameters,
-                                                 task: task)
-                        } else {
-=======
-                            refreshAccessTokenAndRetry(method: method, endpoint: endpoint, parameters: parameters, task: task)
-                        }
-                        else {
->>>>>>> 723aa761
-                            try? clearAuth()
-                            task.result = .failure(error)
-                        }
-                    } else {
-                        task.result = .failure(error)
-                    }
-                default:
-                    task.result = .failure(error)
-                }
-            } else {
-                task.result = .success(value)
-            }
-    }
-
-    private func getAuthFromSavedJwt() throws -> AuthInfo {
-        guard userDefaults?.bool(forKey: Consts.IsLoggedInUDKey) == true else {
-            throw StitchError.unauthorized(message: "must be logged in")
-        }
-
-        do {
-            if let authDicString = readToken(withKey: Consts.AuthJwtKey),
-                let authDicData = authDicString.data(using: .utf8),
-                let authDic = try JSONSerialization.jsonObject(with: authDicData, options: []) as? [String: Any] {
-                return try AuthInfo(dictionary: authDic)
-            }
-        } catch {
-            printLog(.error, text: "Failed reading auth token from keychain")
-        }
-
-        throw StitchError.unauthorized(message: "authorization failure")
-    }
-
-    // MARK: - Refresh Access Token
-<<<<<<< HEAD
-
-    private func handleInvalidSession(method: NAHTTPMethod,
-                                      endpoint: String,
-                                      parameters: Encodable?,
-                                      task: StitchTask<Any>) {
-=======
-    
-    private func refreshAccessTokenAndRetry(method: NAHTTPMethod, endpoint: String, parameters: [[String : Any]]?, task: StitchTask<[String : Any]>) {
->>>>>>> 723aa761
-        refreshAccessToken().response(onQueue: DispatchQueue.global(qos: .utility)) { [weak self] (result) in
-            guard let strongSelf = self else {
-                task.result = StitchResult.failure(StitchError.clientReleased)
-                return
-            }
-
-            switch result {
-            case .failure(let error):
-                task.result = .failure(error)
-            case .success:
-                // retry once
-                strongSelf.performRequest(method: method,
-                                          endpoint: endpoint,
-                                          parameters: parameters,
-                                          refreshOnFailure: false)
-                    .response(onQueue: DispatchQueue.global(qos: .utility)) { (result) in
-                        switch result {
-                        case .failure(let error):
-                            task.result = .failure(error)
-                        case .success(let value):
-                            task.result = .success(value)
-                        }
-                }
-
-            }
-        }
-    }
-
-    private func refreshAccessToken() -> StitchTask<Void> {
-        return performRequest(
-            method: .post,
-            endpoint: "\(Consts.AuthPath)/\(Consts.NewAccessTokenPath)",
-            parameters: nil,
-            refreshOnFailure: false,
-            useRefreshToken: true).continuationTask(parser: { [weak self] (json) -> Void in
-            guard let strongSelf = self else {
-                throw StitchError.clientReleased
-            }
-
-            guard let accessToken = (json as! [String: Any])[Consts.AccessTokenKey] as? String,
-                let auth = strongSelf.auth else {
-                    throw StitchError.unauthorized(message: "not authenticated")
-                }
-
-            auth.authInfo = auth.authInfo.auth(with: accessToken)
-        })
+        }
     }
 
     // MARK: - Token operations
-
     private func save(token: String, withKey key: String) {
         if isSimulator {
             printLog(.debug, text: "Falling back to saving token in UserDefaults because of simulator bug")
@@ -744,37 +397,7 @@
         }
     }
 
-    private func readToken(withKey key: String) -> String? {
-        if isSimulator {
-            printLog(.debug, text: "Falling back to reading token from UserDefaults because of simulator bug")
-            return userDefaults?.object(forKey: key) as? String
-        } else {
-            do {
-                let keychainItem = KeychainPasswordItem(service: Consts.AuthKeychainServiceName, account: key)
-                let token = try keychainItem.readPassword()
-                return token
-            } catch {
-                printLog(.warning, text: "failed reading auth token from keychain: \(error)")
-                return nil
-            }
-        }
-    }
-
     // MARK: - Error handling
-
-    internal func parseError(from value: [String: Any]) -> StitchError? {
-        guard let errMsg = value[Consts.ErrorKey] as? String else {
-            return nil
-        }
-
-        printLog(.error, text: "request failed. error: \(errMsg)")
-
-        if let errorCode = value[Consts.ErrorCodeKey] as? String {
-            return StitchError.serverError(reason: StitchError.ServerErrorReason(errorCode: errorCode, errorMessage: errMsg))
-        }
-
-        return StitchError.serverError(reason: .other(message: errMsg))
-    }
 
     /**
      * Gets all available push providers for the current app.
@@ -783,11 +406,10 @@
      * of the request.
      */
     public func getPushProviders() -> StitchTask<AvailablePushProviders> {
-        return performRequest(method: .get,
-                              endpoint: Consts.PushPath,
-                              parameters: nil).continuationTask { json in
-                                return AvailablePushProviders.fromQuery(doc: try! BsonDocument(extendedJson: json as! [String: Any?]))
-        }
+        return self.performRequest(method: .get,
+                                   endpoint: Consts.PushPath,
+                                   isAuthenticatedRequest: false,
+                                   responseType: AvailablePushProviders.self)
     }
 
     /**
