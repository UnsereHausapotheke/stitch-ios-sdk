//
//  StitchClient.swift
//  StitchCore
//
//  Created by Ofir Zucker on 07/06/2017.
//  Copyright © 2017 Zemingo. All rights reserved.
//

import Foundation

import ExtendedJson
import StitchLogger
import Security

internal struct Consts {
    static let DefaultBaseUrl =          "http://https://stitch.mongodb.com"
    static let ApiPath =                 "/api/client/v1.0/app/"
    
    //User Defaults
    static let UserDefaultsName =        "com.mongodb.stitch.sdk.UserDefaults"
    static let IsLoggedInUDKey =         "StitchCoreIsLoggedInUserDefaultsKey"
    
    //keychain
    static let AuthJwtKey =              "StitchCoreAuthJwtKey"
    static let AuthRefreshTokenKey =     "StitchCoreAuthRefreshTokenKey"
    static let AuthKeychainServiceName = "com.mongodb.stitch.sdk.authentication"
    
    //keys
    static let ResultKey =               "result"
    static let AccessTokenKey =          "accessToken"
    static let RefreshTokenKey =         "refreshToken"
    static let ErrorKey =                "error"
    static let ErrorCodeKey =            "errorCode"
    
    //api
    static let AuthPath =                "auth"
    static let NewAccessTokenPath =      "newAccessToken"
    static let PipelinePath =            "pipeline"
    static let PushPath =                "push"
}

public class StitchClient: StitchClientType {
    // MARK: - Properties
<<<<<<< HEAD
    public var appId: String
    
    private var baseUrl: String
    private let networkAdapter: NetworkAdapter
    
    private let userDefaults = UserDefaults(suiteName: Consts.UserDefaultsName)

    private var authProvider: AuthProvider?
    private var authDelegates = [AuthDelegate?]()

    public private(set) var auth: Auth? {
        didSet{
            if let newValue = auth {
                // save auth persistently
                userDefaults?.set(true, forKey: Consts.IsLoggedInUDKey)
                
                do {
                    let jsonData = try JSONSerialization.data(withJSONObject: newValue.json, options: JSONSerialization.WritingOptions())
                    guard let jsonString = String(data: jsonData, encoding: String.Encoding.utf8) else {
                        printLog(.error, text: "Error converting json String to Data")
                        return
                    }
                    
                    save(token: jsonString, withKey: Consts.AuthJwtKey)
                } catch let error as NSError {
                    printLog(.error, text: "failed saving auth to keychain, array to JSON conversion failed: \(error.localizedDescription)")
                }
            }
            else {
                // remove from keychain
                try? deleteToken(withKey: Consts.AuthJwtKey)
                userDefaults?.set(false, forKey: Consts.IsLoggedInUDKey)
            }
        }
    }
    
    public var authUser: AuthUser? {
        return auth?.user
    }
    
    public var isAuthenticated: Bool {
        
        guard auth == nil else {
            return true
        }
        
        do {
            auth = try getAuthFromSavedJwt()
        }
        catch {
            printLog(.error, text: error.localizedDescription)
        }
        
        onLogin()
        return auth != nil
    }
    
    public var isAnonymous: Bool {
        return isAuthenticated && auth?.provider == .anonymous
    }
    
    private var refreshToken: String? {
        
        guard isAuthenticated else {
            return nil
        }
        
        return readToken(withKey: Consts.AuthRefreshTokenKey)
    }
    
    private var isSimulator: Bool {
        /*
         This is computed in a separate variable due to a compiler warning when the check is done directly inside the 'if' statement, indicating that either the 'if' block or the 'else' block will never be executed - depending whether the build target is a simulator or a device.
         */
        return TARGET_OS_SIMULATOR != 0
    }
    
    // MARK: - Init
    
    public init(appId: String, baseUrl: String = Consts.DefaultBaseUrl, networkAdapter: NetworkAdapter = AlamofireNetworkAdapter()) {
        self.appId = appId
        self.baseUrl = baseUrl
        self.networkAdapter = networkAdapter
    }
=======
    var appId: String { get }
    var auth: Auth? { get }
    var isAuthenticated: Bool { get }
    var isAnonymous: Bool { get }
>>>>>>> 879f22b4
    
    // MARK: - Auth
    
    @discardableResult
    public func fetchAuthProviders() -> StitchTask<AuthProviderInfo> {
        let task = StitchTask<AuthProviderInfo>()
        let url = self.url(withEndpoint: Consts.AuthPath)
        networkAdapter.requestWithJsonEncoding(url: url, method: .get, parameters: nil, headers: nil).response(onQueue: DispatchQueue.global(qos: .utility)) { [weak self] (response) in
            guard let strongSelf = self else {
                task.result = StitchResult.failure(StitchError.clientReleased)
                return
            }
            
            switch response {
            case .success(let value):
                if let value = value as? [String : Any] {
                    if let error = strongSelf.parseError(from: value) {
                        task.result = .failure(error)
                    }
                    else {
                        task.result = .success(AuthProviderInfo(dictionary: value))
                    }
                }
                
            case .failure(let error):
                task.result = .failure(error)
                
            }
        }
        
        return task
    }
    
    @discardableResult
<<<<<<< HEAD
    public func register(email: String, password: String) -> StitchTask<Void> {
        let task = StitchTask<Void>()
        let provider = EmailPasswordAuthProvider(username: email, password: password)
        let url = "\(self.url(withEndpoint: Consts.AuthPath))/\(provider.type)/\(provider.name)/register"
        
        let payload = ["email" : email, "password" : password]
        networkAdapter.requestWithJsonEncoding(url: url, method: .post, parameters: payload, headers: nil).response { [weak self] (result) in
            
            guard let strongSelf = self else {
                task.result = StitchResult.failure(StitchError.clientReleased)
                return
            }
            
            switch result {
            case .success(let value):
                if let value = value as? [String : Any] {
                    if let error = strongSelf.parseError(from: value) {
                        task.result = .failure(error)
                    }
                    else {
                        task.result = .success()
                    }
                }
            case .failure(let error):
                task.result = .failure(error)
            }
        }
        
        return task
    }
=======
    func fetchUserProfile() -> StitchTask<UserProfile>

    @discardableResult
    func register(email: String, password: String) -> StitchTask<Void>
>>>>>>> 879f22b4
    
    @discardableResult
    public func emailConfirm(token: String, tokenId: String) -> StitchTask<Any> {
        let task = StitchTask<Any>()
        let url = "\(self.url(withEndpoint: Consts.AuthPath))/local/userpass/confirm"
        let params = ["token" : token, "tokenId" : tokenId]
        networkAdapter.requestWithJsonEncoding(url: url, method: .post, parameters: params, headers: nil).response { [weak self] (result) in
            guard let strongSelf = self else {
                task.result = StitchResult.failure(StitchError.clientReleased)
                return
            }
            
            switch result {
            case .success(let value):
                if let value = value as? [String : Any] {
                    if let error = strongSelf.parseError(from: value) {
                        task.result = .failure(error)
                    }
                    else {
                        task.result = .success(value)
                    }
                }
            case .failure(let error):
                task.result = .failure(error)
            }
        }
        
        return task
    }
    
    @discardableResult
    public func sendEmailConfirm(toEmail email: String) -> StitchTask<Void> {
        let task = StitchTask<Void>()
        let url = "\(self.url(withEndpoint: Consts.AuthPath))/local/userpass/confirm/send"
        let params = ["email" : email]
        networkAdapter.requestWithJsonEncoding(url: url, method: .post, parameters: params, headers: nil).response { [weak self] (result) in
            guard let strongSelf = self else {
                task.result = StitchResult.failure(StitchError.clientReleased)
                return
            }
            
            switch result {
            case .success(let value):
                if let value = value as? [String : Any] {
                    if let error = strongSelf.parseError(from: value) {
                        task.result = .failure(error)
                    }
                    else {
                        task.result = .success()
                    }
                }
            case .failure(let error):
                task.result = .failure(error)
            }
        }
        
        return task
    }
    
    @discardableResult
    public func resetPassword(token: String, tokenId: String) -> StitchTask<Any> {
        let task = StitchTask<Any>()
        let url = "\(self.url(withEndpoint: Consts.AuthPath))/local/userpass/reset"
        let params = ["token" : token, "tokenId" : tokenId]
        networkAdapter.requestWithJsonEncoding(url: url, method: .post, parameters: params, headers: nil).response { [weak self] (result) in
            guard let strongSelf = self else {
                task.result = StitchResult.failure(StitchError.clientReleased)
                return
            }
            
            switch result {
            case .success(let value):
                if let value = value as? [String : Any] {
                    if let error = strongSelf.parseError(from: value) {
                        task.result = .failure(error)
                    }
                    else {
                        task.result = .success(value)
                    }
                }
            case .failure(let error):
                task.result = .failure(error)
            }
        }
        
        return task
    }
    
    @discardableResult
    public func sendResetPassword(toEmail email: String) -> StitchTask<Void> {
        let task = StitchTask<Void>()
        let url = "\(self.url(withEndpoint: Consts.AuthPath))/local/userpass/reset/send"
        let params = ["email" : email]
        networkAdapter.requestWithJsonEncoding(url: url, method: .post, parameters: params, headers: nil).response { [weak self] (result) in
            guard let strongSelf = self else {
                task.result = StitchResult.failure(StitchError.clientReleased)
                return
            }
            
            switch result {
            case .success(let value):
                if let value = value as? [String : Any] {
                    if let error = strongSelf.parseError(from: value) {
                        task.result = .failure(error)
                    }
                    else {
                        task.result = .success()
                    }
                }
            case .failure(let error):
                task.result = .failure(error)
            }
        }
        
        return task
    }
    
    @discardableResult
    public func anonymousAuth() -> StitchTask<Bool> {
        return login(withProvider: AnonymousAuthProvider())
    }
    
    @discardableResult
    public func login(withProvider provider: AuthProvider, link: Bool = false) -> StitchTask<Bool> {
        let task = StitchTask<Bool>()
        
        self.authProvider = provider
        
        if isAuthenticated && !link {
            printLog(.info, text: "Already logged in, using cached token.")
            task.result = .success(true)
            return task
        }
        
        var url = "\(self.url(withEndpoint: Consts.AuthPath))/\(provider.type)/\(provider.name)"
        if link {
            guard let auth = auth else {
                task.result = .failure(StitchError.illegalAction(message: "In order to link a new authentication provider you must first be authenticated."))
                return task
            }
            
            url += "?link=\(auth.accessToken)"
        }
        
        var parameters = provider.payload
        self.getAuthRequest(provider: provider).forEach { (key: String, value: Any) in
            parameters[key] = value
        }
        
        networkAdapter.requestWithJsonEncoding(url: url, method: .post, parameters: parameters, headers: nil).response(onQueue: DispatchQueue.global(qos: .utility)) { [weak self] (response) in
            guard let strongSelf = self else {
                task.result = StitchResult.failure(StitchError.clientReleased)
                return
            }
            
            switch response {
            case .success(let value):
                if let value = value as? [String : Any] {
                    if let error = strongSelf.parseError(from: value) {
                        task.result = .failure(error)
                    }
                    else {
                        do {
                            strongSelf.auth = try Auth(dictionary: value)
                        }
                        catch let error {
                            printLog(.error, text: "failed creating Auth: \(error)")
                            task.result = .failure(error)
                        }
                        
                        if strongSelf.auth != nil {
                            
                            if let refreshToken = value[Consts.RefreshTokenKey] as? String {
                                self?.save(token: refreshToken, withKey: Consts.AuthRefreshTokenKey)
                            }
                            task.result = .success(true)
                        }
                    }
                }
                else {
                    printLog(.error, text: "Login failed - failed parsing auth response.")
                    task.result = .failure(StitchError.responseParsingFailed(reason: "Invalid auth response - expected json and received: \(value)"))
                }
            case .failure(let error):
                task.result = .failure(error)
                
            }
        }
        
        return task
    }
    
    @discardableResult
    public func logout() -> StitchTask<Provider?> {
        let task = StitchTask<Provider?>()
        
        if !isAuthenticated {
            printLog(.info, text: "Tried logging out while there was no authenticated user found.")
            task.result = .success(nil)
            return task
        }
        
        let provider = auth!.provider
        performRequest(method: .delete, endpoint: Consts.AuthPath, parameters: nil, refreshOnFailure: false, useRefreshToken: true).response(onQueue: DispatchQueue.global(qos: .utility)) { [weak self] (result) in
            guard let strongSelf = self else {
                task.result = StitchResult.failure(StitchError.clientReleased)
                return
            }
            
            if let error = result.error {
                task.result = .failure(error)
            }
            else {
                do {
                    try strongSelf.clearAuth()
                    task.result = .success(provider)
                } catch {
                    task.result = .failure(error)
                }
            }
        }
        return task
    }
    
    // MARK: Private
    private func url(withEndpoint endpoint: String) -> String {
        return "\(baseUrl)\(Consts.ApiPath)\(appId)/\(endpoint)"
    }
    
    private func clearAuth() throws {
        guard auth != nil else {
            return
        }
        
        onLogout(lastProvider: (auth?.provider.name)!)

        auth = nil
        
        try deleteToken(withKey: Consts.AuthRefreshTokenKey)
        
        networkAdapter.cancelAllRequests()
    }
    
    enum AuthFields : String {
        case AccessToken = "accessToken";
        case Options = "options";
        case Device = "device";
    }
    
    /**
     * @return A {@link Document} representing the information for this device
     * from the context of this app.
     */
    private func getDeviceInfo() -> [String : Any] {
        var info = [String : Any]()
        
        if let deviceId = auth?.deviceId {
            info[DeviceFields.DeviceId.rawValue] = deviceId
        }
        
        info[DeviceFields.AppVersion.rawValue] = Bundle.main.infoDictionary?["CFBundleShortVersionString"] as! String
        info[DeviceFields.AppId.rawValue] = Bundle.main.bundleIdentifier
        info[DeviceFields.Platform.rawValue] = "ios"
        info[DeviceFields.PlatformVersion.rawValue] = UIDevice.current.systemVersion
        
        return info;
    }
    
    /**
     * -parameter provider: The provider that will handle authentication.
     * -returns: A dict representing all information required for
     *              an auth request against a specific provider.
     */
    private func getAuthRequest(provider: AuthProvider) -> [String : Any] {
        var request = provider.payload
        var options = [String : Any]()
        options[AuthFields.Device.rawValue] = getDeviceInfo()
    	request[AuthFields.Options.rawValue] = options
        return request;
    }
    
    // MARK: - Requests
    
    @discardableResult
    public func executePipeline(pipeline: Pipeline) -> StitchTask<Any> {
        return executePipeline(pipelines: [pipeline])
    }
    
    @discardableResult
    public func executePipeline(pipelines: [Pipeline]) -> StitchTask<Any> {
        let params: [[String: Any]] = pipelines.map { $0.toJson }
        
        return performRequest(method: .post, endpoint: Consts.PipelinePath, parameters: params).continuationTask(parser: { (json) -> Any in
            let document = try Document(extendedJson: json)
            if let docResult = document[Consts.ResultKey] {
                return docResult
            }
            else {
                throw StitchError.responseParsingFailed(reason: "Unexpected result received - expected a json reponse with a 'result' key, found: \(json).")
            }
        })
    }
    
    // MARK: Private
    
    @discardableResult
    private func performRequest(method: NAHTTPMethod, endpoint: String, parameters: [[String : Any]]?, refreshOnFailure: Bool = true, useRefreshToken: Bool = false) -> StitchTask<[String : Any]> {
        let task = StitchTask<[String : Any]>()
        guard isAuthenticated else {
            task.result = .failure(StitchError.unauthorized(message: "Must first authenticate"))
            return task
        }
        
        let url = self.url(withEndpoint: endpoint)
        let token = useRefreshToken ? refreshToken ?? String() : auth?.accessToken ?? String()
        
        networkAdapter.requestWithArray(url: url, method: method, parameters: parameters, headers: ["Authorization" : "Bearer \(token)"]).response(onQueue: DispatchQueue.global(qos: .utility), completionHandler: { [weak self] (response) in
            guard let strongSelf = self else {
                task.result = StitchResult.failure(StitchError.clientReleased)
                return
            }
            
            switch response {
            case .success(let value):
                strongSelf.handleSuccessfulResponse(withValue: value, method: method, endpoint: endpoint, parameters: parameters, refreshOnFailure: refreshOnFailure, task: task)
                
            case .failure(let error):
                task.result = .failure(error)
                
            }
        })
        
        return task
    }
    
    func handleSuccessfulResponse(withValue value: Any, method: NAHTTPMethod, endpoint: String, parameters: [[String : Any]]?, refreshOnFailure: Bool, task: StitchTask<[String : Any]>) {
        if let value = value as? [String : Any] {
            if let error = parseError(from: value) {
                switch error {
                case .serverError(let reason):
                    
                    // check if error is invalid session
                    if reason.isInvalidSession {
                        if refreshOnFailure {
                            handleInvalidSession(method: method, endpoint: endpoint, parameters: parameters, task: task)
                        }
                        else {
                            try? clearAuth()
                            task.result = .failure(error)
                        }
                    }
                    else {
                        task.result = .failure(error)
                    }
                default:
                    task.result = .failure(error)
                }
            }
            else {
                task.result = .success(value)
            }
        }
        else {
            task.result = .failure(StitchError.responseParsingFailed(reason: "Unexpected result received - expected json and received: \(value)"))
        }
    }
    
    private func getAuthFromSavedJwt() throws -> Auth? {
        guard userDefaults?.bool(forKey: Consts.IsLoggedInUDKey) == true else {
            return nil
        }
        
        do {
            if let authDicString = readToken(withKey: Consts.AuthJwtKey),
                let authDicData = authDicString.data(using: .utf8),
                let authDic = try JSONSerialization.jsonObject(with: authDicData, options: []) as? [String: Any] {
                return try Auth(dictionary: authDic)
            }
        } catch {
            printLog(.error, text: "Failed reading auth token from keychain")
        }
        
        return nil
    }
    
    // MARK: - Refresh Access Token
    
    private func handleInvalidSession(method: NAHTTPMethod, endpoint: String, parameters: [[String : Any]]?, task: StitchTask<[String : Any]>) {
        refreshAccessToken().response(onQueue: DispatchQueue.global(qos: .utility)) { [weak self] (result) in
            guard let strongSelf = self else {
                task.result = StitchResult.failure(StitchError.clientReleased)
                return
            }
            
            switch result {
            case .failure(let error):
                task.result = .failure(error)
                
            case .success:
                // retry once
                strongSelf.performRequest(method: method, endpoint: endpoint, parameters: parameters, refreshOnFailure: false)
                    .response(onQueue: DispatchQueue.global(qos: .utility)) { (result) in
                        switch result {
                        case .failure(let error):
                            task.result = .failure(error)
                            
                        case .success(let value):
                            task.result = .success(value)
                            
                        }
                }
                
            }
        }
    }
    
    private func refreshAccessToken() -> StitchTask<Void> {
        return performRequest(method: .post, endpoint: "\(Consts.AuthPath)/\(Consts.NewAccessTokenPath)", parameters: nil, refreshOnFailure: false, useRefreshToken: true).continuationTask(parser: { [weak self] (json) -> Void in
            guard let strongSelf = self else {
                throw StitchError.clientReleased
            }
            
            if let accessToken = json[Consts.AccessTokenKey] as? String {
                strongSelf.auth = strongSelf.auth?.auth(with: accessToken)
            }
            else {
                throw StitchError.responseParsingFailed(reason: "failed parsing access token from result: \(json).")
            }
        })
    }
    
    // MARK: - Token operations
    
    private func save(token: String, withKey key: String) {
        if isSimulator {
            printLog(.debug, text: "Falling back to saving token in UserDefaults because of simulator bug")
            userDefaults?.set(token, forKey: key)
        } else {
            do {
                let keychainItem = KeychainPasswordItem(service: Consts.AuthKeychainServiceName, account: key)
                try keychainItem.savePassword(token)
            } catch {
                printLog(.warning, text: "failed saving token to keychain: \(error)")
            }
        }
    }
    
    private func deleteToken(withKey key: String) throws {
        if isSimulator {
            printLog(.debug, text: "Falling back to deleting token from UserDefaults because of simulator bug")
            userDefaults?.removeObject(forKey: key)
        } else {
            do {
                let keychainItem = KeychainPasswordItem(service: Consts.AuthKeychainServiceName, account: key)
                try keychainItem.deleteItem()
            } catch {
                printLog(.warning, text: "failed deleting auth token from keychain: \(error)")
                throw error
            }
        }
    }
    
    private func readToken(withKey key: String) -> String? {
        if isSimulator {
            printLog(.debug, text: "Falling back to reading token from UserDefaults because of simulator bug")
            return userDefaults?.object(forKey: key) as? String
        } else {
            do {
                let keychainItem = KeychainPasswordItem(service: Consts.AuthKeychainServiceName, account: key)
                let token = try keychainItem.readPassword()
                return token
            } catch {
                printLog(.warning, text: "failed reading auth token from keychain: \(error)")
                return nil
            }
        }
    }

    // MARK: - Error handling
    
    private func parseError(from value: [String : Any]) -> StitchError? {
        
        guard let errMsg = value[Consts.ErrorKey] as? String else {
            return nil
        }
        
        printLog(.error, text: "request failed. error: \(errMsg)")
        
        if let errorCode = value[Consts.ErrorCodeKey] as? String {
            return StitchError.serverError(reason: StitchError.ServerErrorReason(errorCode: errorCode, errorMessage: errMsg))
        }
        
        return StitchError.serverError(reason: .other(message: errMsg))
    }
    
    
    /**
     * Gets all available push providers for the current app.
     *
     * - returns: A task containing {@link AvailablePushProviders} that can be resolved on completion
     * of the request.
     */
    public func getPushProviders() -> StitchTask<AvailablePushProviders> {
        return performRequest(method: .get, endpoint: Consts.PushPath, parameters: nil).continuationTask { json in
            return AvailablePushProviders.fromQuery(doc: try! Document(extendedJson: json))
        }
    }
    
    /**
     * Called when a user logs in with this client.
     */
    private func onLogin() {
        authDelegates.forEach { $0?.onLogin() }
    }
    
    /**
     * Called when a user is logged out from this client.
     */
    private func onLogout(lastProvider: String) {
        authDelegates.forEach { $0?.onLogout(lastProvider: lastProvider) }
    }
    
    public func addAuthDelegate(delegate: AuthDelegate) {
        self.authDelegates.append(delegate)
    }
}<|MERGE_RESOLUTION|>--- conflicted
+++ resolved
@@ -34,6 +34,7 @@
     
     //api
     static let AuthPath =                "auth"
+    static let UserProfilePath =         "auth/me"
     static let NewAccessTokenPath =      "newAccessToken"
     static let PipelinePath =            "pipeline"
     static let PushPath =                "push"
@@ -41,7 +42,6 @@
 
 public class StitchClient: StitchClientType {
     // MARK: - Properties
-<<<<<<< HEAD
     public var appId: String
     
     private var baseUrl: String
@@ -78,10 +78,6 @@
         }
     }
     
-    public var authUser: AuthUser? {
-        return auth?.user
-    }
-    
     public var isAuthenticated: Bool {
         
         guard auth == nil else {
@@ -126,14 +122,47 @@
         self.baseUrl = baseUrl
         self.networkAdapter = networkAdapter
     }
-=======
-    var appId: String { get }
-    var auth: Auth? { get }
-    var isAuthenticated: Bool { get }
-    var isAnonymous: Bool { get }
->>>>>>> 879f22b4
     
     // MARK: - Auth
+    @discardableResult
+    public func fetchUserProfile() -> StitchTask<UserProfile> {
+        let task = StitchTask<UserProfile>()
+        
+        if !isAuthenticated {
+            task.result = StitchResult.failure(StitchError.unauthorized(
+                message: "Tried fetching user while there was no authenticated user found."))
+            return task
+        }
+        
+        performRequest(method: .get,
+                       endpoint: Consts.UserProfilePath,
+                       parameters: nil,
+                       refreshOnFailure: false,
+                       useRefreshToken: false).response(onQueue: DispatchQueue.global(qos: .utility)) { [weak self] (result) in
+                        guard let strongSelf = self else {
+                            task.result = StitchResult.failure(StitchError.clientReleased)
+                            return
+                        }
+                        
+                        switch result {
+                        case .success(let value):
+                            if let value = value as [String : Any]? {
+                                if let error = strongSelf.parseError(from: value) {
+                                    task.result = .failure(error)
+                                }
+                                else if let user = try? UserProfile(dictionary: value) {
+                                    task.result = .success(user)
+                                } else {
+                                    task.result = StitchResult.failure(StitchError.clientReleased)
+                                }
+                            }
+                        case .failure(let error):
+                            task.result = .failure(error)
+                        }
+        }
+        
+        return task
+    }
     
     @discardableResult
     public func fetchAuthProviders() -> StitchTask<AuthProviderInfo> {
@@ -166,7 +195,6 @@
     }
     
     @discardableResult
-<<<<<<< HEAD
     public func register(email: String, password: String) -> StitchTask<Void> {
         let task = StitchTask<Void>()
         let provider = EmailPasswordAuthProvider(username: email, password: password)
@@ -197,12 +225,6 @@
         
         return task
     }
-=======
-    func fetchUserProfile() -> StitchTask<UserProfile>
-
-    @discardableResult
-    func register(email: String, password: String) -> StitchTask<Void>
->>>>>>> 879f22b4
     
     @discardableResult
     public func emailConfirm(token: String, tokenId: String) -> StitchTask<Any> {
