import Foundation
import UserNotifications
import ExtendedJson

/**
 * StitchGCMPushClient is the PushClient for GCM. It handles the logic of registering and
 * deregistering with both GCM and Stitch.
 *
 * It does not actively handle updates to the Instance ID when it is refreshed.
 */
public class StitchGCMPushClient: PushClient {
    enum Props: String {
        case GCMServiceName = "gcm"
        case GCMSenderID = "push.gcm.senderId"
    }

    internal let userDefaults: UserDefaults = UserDefaults(suiteName: Consts.UserDefaultsName)!
    private let stitchClient: StitchClient

    private let _info: StitchGCMPushProviderInfo

    /**
        - Parameters:
            - stitchClient: Current `StitchClient` you want to be associated with this push client
            - info: Provider info for your applications gcm
    */
    public init(stitchClient: StitchClient, info: StitchGCMPushProviderInfo) {
        self.stitchClient = stitchClient
        self._info = info
    }

    /**
        - parameter registrationToken: The registration token from GCM.
        - returns: The request payload for registering for push for GCM.
     */
    private func getRegisterPushDeviceRequest(registrationToken: String) throws -> Document {
        var request = getBaseRegisterPushRequest(serviceName: Props.GCMServiceName.rawValue)
<<<<<<< HEAD
        var data = request[DeviceFields.Data.rawValue] as! [String : ExtendedJsonRepresentable]
        data[DeviceFields.RegistrationToken.rawValue] = registrationToken
        request[DeviceFields.Data.rawValue] = try! BsonDocument.read(value: data)
=======
        guard var data = request[DeviceFields.data.rawValue] as? [String: ExtendedJsonRepresentable] else {
            throw StitchError.responseParsingFailed(reason: "device fields not stored properly")
        }
        data[DeviceFields.registrationToken.rawValue] = registrationToken
        request[DeviceFields.data.rawValue] = try Document.decodeXJson(value: data)
>>>>>>> e7f4b4a3
        return request
    }

    /**
     Registers the client with the provider and Stitch
     
     - returns: A task that can be resolved upon registering
     */
    @discardableResult
    public func registerToken(token: String) -> StitchTask<Void> {
        userDefaults.setValue(token, forKey: DeviceFields.registrationToken.rawValue)
        let pipeline: Pipeline = Pipeline(action: Actions.registerPush.rawValue,
                                          args: try? getRegisterPushDeviceRequest(registrationToken: token))

        return stitchClient.executePipeline(pipeline: pipeline).response { task in
            if task.error != nil {
                print(task.error ?? "")
            } else {
                self.addInfoToConfigs(info: self._info)
            }
        }.then { _ in return }
    }

    /**
        Deregisters the client from the provider and Stitch.
     
     - returns: A task that can be resolved upon deregistering
     */
    public func deregister() -> StitchTask<Void> {
        let deviceToken = userDefaults.string(forKey: DeviceFields.registrationToken.rawValue)
        let pipeline: Pipeline = Pipeline(action: Actions.registerPush.rawValue,
                                          args: try? getRegisterPushDeviceRequest(registrationToken: deviceToken!))

        return stitchClient
            .executePipeline(pipeline: pipeline)
            .response { task in
            if task.error != nil {
                print(task.error ?? "")
            } else {
                self.removeInfoFromConfigs(info: self._info)
            }
        }.then { _ in return }
    }
}<|MERGE_RESOLUTION|>--- conflicted
+++ resolved
@@ -35,17 +35,11 @@
      */
     private func getRegisterPushDeviceRequest(registrationToken: String) throws -> Document {
         var request = getBaseRegisterPushRequest(serviceName: Props.GCMServiceName.rawValue)
-<<<<<<< HEAD
-        var data = request[DeviceFields.Data.rawValue] as! [String : ExtendedJsonRepresentable]
-        data[DeviceFields.RegistrationToken.rawValue] = registrationToken
-        request[DeviceFields.Data.rawValue] = try! BsonDocument.read(value: data)
-=======
         guard var data = request[DeviceFields.data.rawValue] as? [String: ExtendedJsonRepresentable] else {
             throw StitchError.responseParsingFailed(reason: "device fields not stored properly")
         }
         data[DeviceFields.registrationToken.rawValue] = registrationToken
         request[DeviceFields.data.rawValue] = try Document.decodeXJson(value: data)
->>>>>>> e7f4b4a3
         return request
     }
 
