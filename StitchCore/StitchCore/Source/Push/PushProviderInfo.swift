import Foundation
import ExtendedJson

internal enum PushProviderInfoFields: String {
    case type, config
}

/// Protocol for the information for any given push provider
public protocol PushProviderInfo {
    /// Name of this provider
    var providerName: PushProviderName { get }
    /// Name of the associated service
    var serviceName: String { get }
    /**
     Convert this into dictionary to be read/wrote to storage
     
     - Returns: A dictionary containing providerName, senderId, and config fields
     */
    func toDict() -> [String: Any]
}

/// Helper class to construct PushProviderInfo from persistent storage
public class PushProviderInfoHelper {
    /**
        Read saved provider information from the UserDefaults
 
        - Throws: `StitchError` if non-existant providers have been saved
 
        - Returns: A list of `PushProviderInfo`
    */
    public class func fromPreferences() throws -> [PushProviderInfo] {
        let userDefaults: UserDefaults = UserDefaults(suiteName: Consts.UserDefaultsName)!

        let configs = userDefaults.value(forKey: prefConfigs) as? [String: Any] ?? [String: Any]()

        print(configs)
        return try configs.map { configEntry in
            guard let info = configEntry.value as? [String: Any],
                let providerName = info[PushProviderInfoFields.type.rawValue] as? String,
                let pushProviderName = PushProviderName.fromTypeName(typename: providerName) else {
                throw StitchError.responseParsingFailed(reason: "\(configs) did not contain valid provider")
            }

            guard let config = info[PushProviderInfoFields.config.rawValue] as? [String: Any] else {
                throw StitchError.responseParsingFailed(reason: "\(configs) did not contain valid configuration")
            }

            switch pushProviderName {
            case .GCM: guard let senderId = config[StitchGCMProviderInfoFields.senderId.rawValue] as? String else {
                throw StitchError.responseParsingFailed(
                    reason: "GCM push provider for \(configs) did not contain valid senderId")
            }
            return StitchGCMPushProviderInfo.fromConfig(serviceName: configEntry.key,
                                                        senderId: senderId)
            }
        }
    }
}

extension PushProviderInfo {
    /**
     Convert PushProviderInfo to a document.
     -returns: The provider info as a serializable document.
     */
<<<<<<< HEAD
    public func toDocument() -> BsonDocument {
        var doc = BsonDocument()
        doc[PushProviderInfoFields.FieldType.rawValue] = providerName as? ExtendedJsonRepresentable
        doc[PushProviderInfoFields.Config.rawValue] = BsonDocument()
=======
    public func toDocument() -> Document {
        var doc = Document()
        doc[PushProviderInfoFields.type.rawValue] = providerName as? ExtendedJsonRepresentable
        doc[PushProviderInfoFields.config.rawValue] = Document()
>>>>>>> e7f4b4a3
        return doc
    }
}<|MERGE_RESOLUTION|>--- conflicted
+++ resolved
@@ -62,17 +62,10 @@
      Convert PushProviderInfo to a document.
      -returns: The provider info as a serializable document.
      */
-<<<<<<< HEAD
-    public func toDocument() -> BsonDocument {
-        var doc = BsonDocument()
-        doc[PushProviderInfoFields.FieldType.rawValue] = providerName as? ExtendedJsonRepresentable
-        doc[PushProviderInfoFields.Config.rawValue] = BsonDocument()
-=======
     public func toDocument() -> Document {
         var doc = Document()
         doc[PushProviderInfoFields.type.rawValue] = providerName as? ExtendedJsonRepresentable
         doc[PushProviderInfoFields.config.rawValue] = Document()
->>>>>>> e7f4b4a3
         return doc
     }
 }