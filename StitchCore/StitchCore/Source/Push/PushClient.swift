import Foundation
import ExtendedJson

let prefConfigs: String = "apns.configs"

internal enum DeviceFields: String {
    case service
    case data
    case registrationToken
    case deviceId
    case appId
    case appVersion
    case platform
    case platformVersion
}

internal enum Actions: String {
    case registerPush
    case deregisterPush
}

/**
    A PushClient is responsible for allowing users to register and
    deregister for push notifications sent from Stitch or directly from the provider.
 */
public protocol PushClient {
    /**
        Registers the client with the provider and Stitch
 
        - returns: A task that can be resolved upon registering
    */
    @discardableResult
    func registerToken(token: String) -> StitchTask<Void>

    /**
        Deregisters the client from the provider and Stitch.
        
        - returns: A task that can be resolved upon deregistering
    */
    @discardableResult
    func deregister() -> StitchTask<Void>
}

extension PushClient {
    /**
     - parameter info: The push provider info to persist.
     */
    func addInfoToConfigs(info: PushProviderInfo) {
        let userDefaults = UserDefaults(suiteName: Consts.UserDefaultsName)!

        var configs: [String: Any] = userDefaults.value(forKey: prefConfigs) as? [String: Any] ?? [String: Any]()

        configs[info.serviceName] = info.toDict()

        userDefaults.setValue(configs, forKey: prefConfigs)
    }

    /**
     - parameter info: The push provider info to no longer persist
     */
    public func removeInfoFromConfigs(info: PushProviderInfo) {
        let userDefaults = UserDefaults(suiteName: Consts.UserDefaultsName)!

        var configs = BsonDocument()
        do {
<<<<<<< HEAD
            let configOpt = userDefaults.value(forKey: PrefConfigs)
            
            if let config = configOpt {
                configs = try BsonDocument(extendedJson: config as! [String : Any])
=======
            let configOpt = userDefaults.value(forKey: prefConfigs)

            if let config = configOpt as? [String: Any] {
                configs = try Document(extendedJson: config)
>>>>>>> e7f4b4a3
            }
        } catch _ {
            configs = BsonDocument()
        }

        configs[info.serviceName] = nil
        userDefaults.setValue(configs, forKey: prefConfigs)
    }

    /**
     - parameter serviceName: The service that will handle push
     for this client
     - returns: A generic device registration request
     */
<<<<<<< HEAD
    public func getBaseRegisterPushRequest(serviceName: String) -> [String : ExtendedJsonRepresentable] {
        var request = [String : ExtendedJsonRepresentable]()
        
        request[DeviceFields.ServiceName.rawValue] = serviceName
        request[DeviceFields.Data.rawValue] = BsonDocument()

        return request
=======
    public func getBaseRegisterPushRequest(serviceName: String) -> Document {
        return [
            DeviceFields.service.rawValue: serviceName,
            DeviceFields.data.rawValue: Document()
        ]
>>>>>>> e7f4b4a3
    }

    /**
     - parameter serviceName: The service that will handle push
     for this client
     - returns: A generic device deregistration request
     */
<<<<<<< HEAD
    func getBaseDeregisterPushDeviceRequest(serviceName: String) -> BsonDocument {
        var request = BsonDocument()
        
        request[DeviceFields.ServiceName.rawValue] = serviceName
        
=======
    func getBaseDeregisterPushDeviceRequest(serviceName: String) -> Document {
        var request = Document()

        request[DeviceFields.service.rawValue] = serviceName

>>>>>>> e7f4b4a3
        return request
    }
}<|MERGE_RESOLUTION|>--- conflicted
+++ resolved
@@ -61,22 +61,15 @@
     public func removeInfoFromConfigs(info: PushProviderInfo) {
         let userDefaults = UserDefaults(suiteName: Consts.UserDefaultsName)!
 
-        var configs = BsonDocument()
+        var configs = Document()
         do {
-<<<<<<< HEAD
-            let configOpt = userDefaults.value(forKey: PrefConfigs)
-            
-            if let config = configOpt {
-                configs = try BsonDocument(extendedJson: config as! [String : Any])
-=======
             let configOpt = userDefaults.value(forKey: prefConfigs)
 
             if let config = configOpt as? [String: Any] {
                 configs = try Document(extendedJson: config)
->>>>>>> e7f4b4a3
             }
         } catch _ {
-            configs = BsonDocument()
+            configs = Document()
         }
 
         configs[info.serviceName] = nil
@@ -88,21 +81,11 @@
      for this client
      - returns: A generic device registration request
      */
-<<<<<<< HEAD
-    public func getBaseRegisterPushRequest(serviceName: String) -> [String : ExtendedJsonRepresentable] {
-        var request = [String : ExtendedJsonRepresentable]()
-        
-        request[DeviceFields.ServiceName.rawValue] = serviceName
-        request[DeviceFields.Data.rawValue] = BsonDocument()
-
-        return request
-=======
     public func getBaseRegisterPushRequest(serviceName: String) -> Document {
         return [
             DeviceFields.service.rawValue: serviceName,
             DeviceFields.data.rawValue: Document()
         ]
->>>>>>> e7f4b4a3
     }
 
     /**
@@ -110,19 +93,11 @@
      for this client
      - returns: A generic device deregistration request
      */
-<<<<<<< HEAD
-    func getBaseDeregisterPushDeviceRequest(serviceName: String) -> BsonDocument {
-        var request = BsonDocument()
-        
-        request[DeviceFields.ServiceName.rawValue] = serviceName
-        
-=======
     func getBaseDeregisterPushDeviceRequest(serviceName: String) -> Document {
         var request = Document()
 
         request[DeviceFields.service.rawValue] = serviceName
 
->>>>>>> e7f4b4a3
         return request
     }
 }