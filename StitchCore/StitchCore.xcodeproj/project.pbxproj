--- conflicted
+++ resolved
@@ -7,12 +7,7 @@
 	objects = {
 
 /* Begin PBXBuildFile section */
-<<<<<<< HEAD
 		36A0242A1EEEFE6200450FB1 /* AuthInfo.swift in Sources */ = {isa = PBXBuildFile; fileRef = 36A023A91EEEFE6200450FB1 /* AuthInfo.swift */; };
-=======
-		116CF5361F97DE93005D3AED /* DecodedJWT.swift in Sources */ = {isa = PBXBuildFile; fileRef = 116CF5351F97DE93005D3AED /* DecodedJWT.swift */; };
-		36A0242A1EEEFE6200450FB1 /* Auth.swift in Sources */ = {isa = PBXBuildFile; fileRef = 36A023A91EEEFE6200450FB1 /* Auth.swift */; };
->>>>>>> 723aa761
 		36A0242B1EEEFE6200450FB1 /* AuthProvider.swift in Sources */ = {isa = PBXBuildFile; fileRef = 36A023AA1EEEFE6200450FB1 /* AuthProvider.swift */; };
 		36A0242C1EEEFE6200450FB1 /* AuthProviderInfo.swift in Sources */ = {isa = PBXBuildFile; fileRef = 36A023AB1EEEFE6200450FB1 /* AuthProviderInfo.swift */; };
 		36A0242D1EEEFE6200450FB1 /* UserProfile.swift in Sources */ = {isa = PBXBuildFile; fileRef = 36A023AC1EEEFE6200450FB1 /* UserProfile.swift */; };
@@ -32,12 +27,14 @@
 		36A0243C1EEEFE6200450FB1 /* NetworkAdapter.swift in Sources */ = {isa = PBXBuildFile; fileRef = 36A023C31EEEFE6200450FB1 /* NetworkAdapter.swift */; };
 		36A0243D1EEEFE6200450FB1 /* StitchTask.swift in Sources */ = {isa = PBXBuildFile; fileRef = 36A023C41EEEFE6200450FB1 /* StitchTask.swift */; };
 		36A0245C1EEEFF9D00450FB1 /* StitchCore.h in Headers */ = {isa = PBXBuildFile; fileRef = 36A0245B1EEEFF9D00450FB1 /* StitchCore.h */; settings = {ATTRIBUTES = (Public, ); }; };
-		36A024691EEF006F00450FB1 /* ExtendedJson.framework in Frameworks */ = {isa = PBXBuildFile; fileRef = 36A024651EEF005A00450FB1 /* ExtendedJson.framework */; };
 		36A024C01EEF043A00450FB1 /* StitchCoreTests.swift in Sources */ = {isa = PBXBuildFile; fileRef = 36A023CA1EEEFE6200450FB1 /* StitchCoreTests.swift */; };
 		36DD055C1E7C412100E9A764 /* StitchCore.framework in Frameworks */ = {isa = PBXBuildFile; fileRef = 367E0B0F1E43419500EE2C00 /* StitchCore.framework */; };
+		490572EE1F9A4F8F00CC8230 /* DecodedJWT.swift in Sources */ = {isa = PBXBuildFile; fileRef = 490572EC1F9A4F8F00CC8230 /* DecodedJWT.swift */; };
+		490572F11F9A77AC00CC8230 /* Dictionary+Codable.swift in Sources */ = {isa = PBXBuildFile; fileRef = 490572F01F9A77AC00CC8230 /* Dictionary+Codable.swift */; };
 		49580F121F98356800D4B9B3 /* StitchNetworkAdapter.swift in Sources */ = {isa = PBXBuildFile; fileRef = 49580F111F98356800D4B9B3 /* StitchNetworkAdapter.swift */; };
 		498536071F97E697007DAACA /* ApiKeyAuthProvider.swift in Sources */ = {isa = PBXBuildFile; fileRef = 498536061F97E697007DAACA /* ApiKeyAuthProvider.swift */; };
 		498536131F97E7AF007DAACA /* Auth.swift in Sources */ = {isa = PBXBuildFile; fileRef = 498536121F97E7AF007DAACA /* Auth.swift */; };
+		499152F91F9D84C90001C5AC /* StitchClientRequests.swift in Sources */ = {isa = PBXBuildFile; fileRef = 499152F81F9D84C90001C5AC /* StitchClientRequests.swift */; };
 		49B2AA1F1F97EB69004AF23D /* ApiKey.swift in Sources */ = {isa = PBXBuildFile; fileRef = 49B2AA1E1F97EB69004AF23D /* ApiKey.swift */; };
 		F44825691EEF434300FF0835 /* AuthDelegate.swift in Sources */ = {isa = PBXBuildFile; fileRef = F44825681EEF434300FF0835 /* AuthDelegate.swift */; };
 		F448256B1EEF49FA00FF0835 /* StitchGCMPushProviderInfo.swift in Sources */ = {isa = PBXBuildFile; fileRef = F448256A1EEF49FA00FF0835 /* StitchGCMPushProviderInfo.swift */; };
@@ -51,27 +48,6 @@
 /* End PBXBuildFile section */
 
 /* Begin PBXContainerItemProxy section */
-		36A024641EEF005A00450FB1 /* PBXContainerItemProxy */ = {
-			isa = PBXContainerItemProxy;
-			containerPortal = 36A0245E1EEF005A00450FB1 /* ExtendedJson.xcodeproj */;
-			proxyType = 2;
-			remoteGlobalIDString = 36FA27631E56278300909825;
-			remoteInfo = ExtendedJson;
-		};
-		36A024661EEF005A00450FB1 /* PBXContainerItemProxy */ = {
-			isa = PBXContainerItemProxy;
-			containerPortal = 36A0245E1EEF005A00450FB1 /* ExtendedJson.xcodeproj */;
-			proxyType = 2;
-			remoteGlobalIDString = 36FA276C1E56278300909825;
-			remoteInfo = ExtendedJsonTests;
-		};
-		36A0246A1EEF008200450FB1 /* PBXContainerItemProxy */ = {
-			isa = PBXContainerItemProxy;
-			containerPortal = 36A0245E1EEF005A00450FB1 /* ExtendedJson.xcodeproj */;
-			proxyType = 1;
-			remoteGlobalIDString = 36FA27621E56278300909825;
-			remoteInfo = ExtendedJson;
-		};
 		36DD055D1E7C412100E9A764 /* PBXContainerItemProxy */ = {
 			isa = PBXContainerItemProxy;
 			containerPortal = 367E0B061E43419500EE2C00 /* Project object */;
@@ -82,7 +58,6 @@
 /* End PBXContainerItemProxy section */
 
 /* Begin PBXFileReference section */
-		116CF5351F97DE93005D3AED /* DecodedJWT.swift */ = {isa = PBXFileReference; lastKnownFileType = sourcecode.swift; path = DecodedJWT.swift; sourceTree = "<group>"; };
 		367E0B0F1E43419500EE2C00 /* StitchCore.framework */ = {isa = PBXFileReference; explicitFileType = wrapper.framework; includeInIndex = 0; path = StitchCore.framework; sourceTree = BUILT_PRODUCTS_DIR; };
 		36A023A91EEEFE6200450FB1 /* AuthInfo.swift */ = {isa = PBXFileReference; fileEncoding = 4; lastKnownFileType = sourcecode.swift; path = AuthInfo.swift; sourceTree = "<group>"; };
 		36A023AA1EEEFE6200450FB1 /* AuthProvider.swift */ = {isa = PBXFileReference; fileEncoding = 4; lastKnownFileType = sourcecode.swift; path = AuthProvider.swift; sourceTree = "<group>"; };
@@ -107,11 +82,13 @@
 		36A023C91EEEFE6200450FB1 /* Info.plist */ = {isa = PBXFileReference; fileEncoding = 4; lastKnownFileType = text.plist.xml; path = Info.plist; sourceTree = "<group>"; };
 		36A023CA1EEEFE6200450FB1 /* StitchCoreTests.swift */ = {isa = PBXFileReference; fileEncoding = 4; lastKnownFileType = sourcecode.swift; path = StitchCoreTests.swift; sourceTree = "<group>"; };
 		36A0245B1EEEFF9D00450FB1 /* StitchCore.h */ = {isa = PBXFileReference; fileEncoding = 4; lastKnownFileType = sourcecode.c.h; path = StitchCore.h; sourceTree = "<group>"; };
-		36A0245E1EEF005A00450FB1 /* ExtendedJson.xcodeproj */ = {isa = PBXFileReference; lastKnownFileType = "wrapper.pb-project"; name = ExtendedJson.xcodeproj; path = ../../../ExtendedJson/ExtendedJson.xcodeproj; sourceTree = "<group>"; };
 		36DD05571E7C412100E9A764 /* StitchCoreTests.xctest */ = {isa = PBXFileReference; explicitFileType = wrapper.cfbundle; includeInIndex = 0; path = StitchCoreTests.xctest; sourceTree = BUILT_PRODUCTS_DIR; };
+		490572EC1F9A4F8F00CC8230 /* DecodedJWT.swift */ = {isa = PBXFileReference; fileEncoding = 4; lastKnownFileType = sourcecode.swift; path = DecodedJWT.swift; sourceTree = "<group>"; };
+		490572F01F9A77AC00CC8230 /* Dictionary+Codable.swift */ = {isa = PBXFileReference; lastKnownFileType = sourcecode.swift; path = "Dictionary+Codable.swift"; sourceTree = "<group>"; };
 		49580F111F98356800D4B9B3 /* StitchNetworkAdapter.swift */ = {isa = PBXFileReference; lastKnownFileType = sourcecode.swift; path = StitchNetworkAdapter.swift; sourceTree = "<group>"; };
 		498536061F97E697007DAACA /* ApiKeyAuthProvider.swift */ = {isa = PBXFileReference; lastKnownFileType = sourcecode.swift; path = ApiKeyAuthProvider.swift; sourceTree = "<group>"; };
 		498536121F97E7AF007DAACA /* Auth.swift */ = {isa = PBXFileReference; lastKnownFileType = sourcecode.swift; path = Auth.swift; sourceTree = "<group>"; };
+		499152F81F9D84C90001C5AC /* StitchClientRequests.swift */ = {isa = PBXFileReference; lastKnownFileType = sourcecode.swift; path = StitchClientRequests.swift; sourceTree = "<group>"; };
 		49B2AA1E1F97EB69004AF23D /* ApiKey.swift */ = {isa = PBXFileReference; lastKnownFileType = sourcecode.swift; path = ApiKey.swift; sourceTree = "<group>"; };
 		F44825681EEF434300FF0835 /* AuthDelegate.swift */ = {isa = PBXFileReference; fileEncoding = 4; lastKnownFileType = sourcecode.swift; path = AuthDelegate.swift; sourceTree = "<group>"; };
 		F448256A1EEF49FA00FF0835 /* StitchGCMPushProviderInfo.swift */ = {isa = PBXFileReference; fileEncoding = 4; lastKnownFileType = sourcecode.swift; path = StitchGCMPushProviderInfo.swift; sourceTree = "<group>"; };
@@ -129,7 +106,6 @@
 			isa = PBXFrameworksBuildPhase;
 			buildActionMask = 2147483647;
 			files = (
-				36A024691EEF006F00450FB1 /* ExtendedJson.framework in Frameworks */,
 			);
 			runOnlyForDeploymentPostprocessing = 0;
 		};
@@ -150,7 +126,6 @@
 				36A0232D1EEEFE6100450FB1 /* StitchCore */,
 				36A023C81EEEFE6200450FB1 /* StitchCoreTests */,
 				367E0B101E43419500EE2C00 /* Products */,
-				496756491F7C817300F23F4D /* Frameworks */,
 			);
 			sourceTree = "<group>";
 		};
@@ -166,23 +141,15 @@
 		36A0232D1EEEFE6100450FB1 /* StitchCore */ = {
 			isa = PBXGroup;
 			children = (
-				36A0232E1EEEFE6100450FB1 /* Frameworks */,
 				36A023A71EEEFE6200450FB1 /* Source */,
 			);
 			path = StitchCore;
 			sourceTree = "<group>";
 		};
-		36A0232E1EEEFE6100450FB1 /* Frameworks */ = {
-			isa = PBXGroup;
-			children = (
-				36A0245D1EEF004800450FB1 /* ExtendedJson */,
-			);
-			path = Frameworks;
-			sourceTree = "<group>";
-		};
 		36A023A71EEEFE6200450FB1 /* Source */ = {
 			isa = PBXGroup;
 			children = (
+				490572EF1F9A779B00CC8230 /* Utils */,
 				F4F0652C1EEF40E900F10A83 /* Push */,
 				36A023A81EEEFE6200450FB1 /* Auth */,
 				36A023BA1EEEFE6200450FB1 /* Core */,
@@ -195,12 +162,12 @@
 		36A023A81EEEFE6200450FB1 /* Auth */ = {
 			isa = PBXGroup;
 			children = (
+				490572EC1F9A4F8F00CC8230 /* DecodedJWT.swift */,
 				36A023A91EEEFE6200450FB1 /* AuthInfo.swift */,
 				498536121F97E7AF007DAACA /* Auth.swift */,
 				F44825681EEF434300FF0835 /* AuthDelegate.swift */,
 				36A023AA1EEEFE6200450FB1 /* AuthProvider.swift */,
 				36A023AB1EEEFE6200450FB1 /* AuthProviderInfo.swift */,
-				116CF5351F97DE93005D3AED /* DecodedJWT.swift */,
 				36A023AC1EEEFE6200450FB1 /* UserProfile.swift */,
 				36A023AD1EEEFE6200450FB1 /* Providers */,
 			);
@@ -262,6 +229,7 @@
 				36A023BC1EEEFE6200450FB1 /* Pipeline.swift */,
 				36A023BD1EEEFE6200450FB1 /* StitchClientType.swift */,
 				36A023BE1EEEFE6200450FB1 /* StitchClient.swift */,
+				499152F81F9D84C90001C5AC /* StitchClientRequests.swift */,
 				36A023BF1EEEFE6200450FB1 /* StitchError.swift */,
 			);
 			path = Core;
@@ -303,28 +271,12 @@
 			path = StitchCoreTests;
 			sourceTree = "<group>";
 		};
-		36A0245D1EEF004800450FB1 /* ExtendedJson */ = {
-			isa = PBXGroup;
-			children = (
-				36A0245E1EEF005A00450FB1 /* ExtendedJson.xcodeproj */,
-			);
-			name = ExtendedJson;
-			sourceTree = "<group>";
-		};
-		36A0245F1EEF005A00450FB1 /* Products */ = {
-			isa = PBXGroup;
-			children = (
-				36A024651EEF005A00450FB1 /* ExtendedJson.framework */,
-				36A024671EEF005A00450FB1 /* ExtendedJsonTests.xctest */,
-			);
-			name = Products;
-			sourceTree = "<group>";
-		};
-		496756491F7C817300F23F4D /* Frameworks */ = {
-			isa = PBXGroup;
-			children = (
-			);
-			name = Frameworks;
+		490572EF1F9A779B00CC8230 /* Utils */ = {
+			isa = PBXGroup;
+			children = (
+				490572F01F9A77AC00CC8230 /* Dictionary+Codable.swift */,
+			);
+			path = Utils;
 			sourceTree = "<group>";
 		};
 		498536111F97E739007DAACA /* ApiKey */ = {
@@ -386,7 +338,6 @@
 			buildRules = (
 			);
 			dependencies = (
-				36A0246B1EEF008200450FB1 /* PBXTargetDependency */,
 			);
 			name = StitchCore;
 			productName = MongoCore;
@@ -443,12 +394,6 @@
 			mainGroup = 367E0B051E43419500EE2C00;
 			productRefGroup = 367E0B101E43419500EE2C00 /* Products */;
 			projectDirPath = "";
-			projectReferences = (
-				{
-					ProductGroup = 36A0245F1EEF005A00450FB1 /* Products */;
-					ProjectRef = 36A0245E1EEF005A00450FB1 /* ExtendedJson.xcodeproj */;
-				},
-			);
 			projectRoot = "";
 			targets = (
 				367E0B0E1E43419500EE2C00 /* StitchCore */,
@@ -456,23 +401,6 @@
 			);
 		};
 /* End PBXProject section */
-
-/* Begin PBXReferenceProxy section */
-		36A024651EEF005A00450FB1 /* ExtendedJson.framework */ = {
-			isa = PBXReferenceProxy;
-			fileType = wrapper.framework;
-			path = ExtendedJson.framework;
-			remoteRef = 36A024641EEF005A00450FB1 /* PBXContainerItemProxy */;
-			sourceTree = BUILT_PRODUCTS_DIR;
-		};
-		36A024671EEF005A00450FB1 /* ExtendedJsonTests.xctest */ = {
-			isa = PBXReferenceProxy;
-			fileType = wrapper.cfbundle;
-			path = ExtendedJsonTests.xctest;
-			remoteRef = 36A024661EEF005A00450FB1 /* PBXContainerItemProxy */;
-			sourceTree = BUILT_PRODUCTS_DIR;
-		};
-/* End PBXReferenceProxy section */
 
 /* Begin PBXResourcesBuildPhase section */
 		367E0B0D1E43419500EE2C00 /* Resources */ = {
@@ -516,30 +444,28 @@
 				36A0243D1EEEFE6200450FB1 /* StitchTask.swift in Sources */,
 				36A0242F1EEEFE6200450FB1 /* AnonymousAuthProviderInfo.swift in Sources */,
 				F448256F1EEF4FA800FF0835 /* StitchGCMPushClient.swift in Sources */,
+				490572F11F9A77AC00CC8230 /* Dictionary+Codable.swift in Sources */,
 				36A0243A1EEEFE6200450FB1 /* StitchError.swift in Sources */,
 				36A0242B1EEEFE6200450FB1 /* AuthProvider.swift in Sources */,
 				F4F065341EEF40E900F10A83 /* PushProviderName.swift in Sources */,
 				36A024391EEEFE6200450FB1 /* StitchClient.swift in Sources */,
 				36A024351EEEFE6200450FB1 /* GoogleAuthProviderInfo.swift in Sources */,
+				490572EE1F9A4F8F00CC8230 /* DecodedJWT.swift in Sources */,
 				36A024321EEEFE6200450FB1 /* FacebookAuthProvider.swift in Sources */,
 				49B2AA1F1F97EB69004AF23D /* ApiKey.swift in Sources */,
 				F44825781EEF54B200FF0835 /* AvailablePushProviders.swift in Sources */,
 				36A0243C1EEEFE6200450FB1 /* NetworkAdapter.swift in Sources */,
 				F448257B1EEF66FD00FF0835 /* PushMessage.swift in Sources */,
 				F44825691EEF434300FF0835 /* AuthDelegate.swift in Sources */,
+				499152F91F9D84C90001C5AC /* StitchClientRequests.swift in Sources */,
 				36A0242E1EEEFE6200450FB1 /* AnonymousAuthProvider.swift in Sources */,
 				36A0242D1EEEFE6200450FB1 /* UserProfile.swift in Sources */,
 				F4F065321EEF40E900F10A83 /* PushManager.swift in Sources */,
 				36A0242C1EEEFE6200450FB1 /* AuthProviderInfo.swift in Sources */,
 				36A024311EEEFE6200450FB1 /* EmailPasswordAuthProviderInfo.swift in Sources */,
 				36A024371EEEFE6200450FB1 /* Pipeline.swift in Sources */,
-<<<<<<< HEAD
 				36A0242A1EEEFE6200450FB1 /* AuthInfo.swift in Sources */,
 				498536071F97E697007DAACA /* ApiKeyAuthProvider.swift in Sources */,
-=======
-				36A0242A1EEEFE6200450FB1 /* Auth.swift in Sources */,
-				116CF5361F97DE93005D3AED /* DecodedJWT.swift in Sources */,
->>>>>>> 723aa761
 				36A024301EEEFE6200450FB1 /* EmailPasswordAuthProvider.swift in Sources */,
 				36A024381EEEFE6200450FB1 /* StitchClientType.swift in Sources */,
 				36A024361EEEFE6200450FB1 /* KeychainPasswordItem.swift in Sources */,
@@ -563,11 +489,6 @@
 /* End PBXSourcesBuildPhase section */
 
 /* Begin PBXTargetDependency section */
-		36A0246B1EEF008200450FB1 /* PBXTargetDependency */ = {
-			isa = PBXTargetDependency;
-			name = ExtendedJson;
-			targetProxy = 36A0246A1EEF008200450FB1 /* PBXContainerItemProxy */;
-		};
 		36DD055E1E7C412100E9A764 /* PBXTargetDependency */ = {
 			isa = PBXTargetDependency;
 			target = 367E0B0E1E43419500EE2C00 /* StitchCore */;
