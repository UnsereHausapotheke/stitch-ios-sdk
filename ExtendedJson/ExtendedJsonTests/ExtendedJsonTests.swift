--- conflicted
+++ resolved
@@ -70,40 +70,19 @@
     }
 
     func testExtendedJsonRepresentableBinary() {
-<<<<<<< HEAD
-        let binary = BsonBinary(type: .binary, data: [77, 111, 110, 103, 111, 68, 66])
-        let binaryActual = (binary.toExtendedJson as! [String : [String : String]])["$binary"]
-        
+        let binary = Binary(type: .binary, data: [77, 111, 110, 103, 111, 68, 66])
+        let binaryActual = (binary.toExtendedJson as! [String: [String: String]])["$binary"]
+
         XCTAssertNotNil(binaryActual)
         XCTAssertNotNil(binaryActual!["base64"])
         XCTAssertNotNil(binaryActual!["subType"])
-        
-=======
-        let binary = Binary(type: .binary, data: [77, 111, 110, 103, 111, 68, 66])
-        let binaryActual = (binary.toExtendedJson as! [String: [String: String]])["$binary"]
-
-        XCTAssertNotNil(binaryActual)
-        XCTAssertNotNil(binaryActual!["base64"])
-        XCTAssertNotNil(binaryActual!["subType"])
-
->>>>>>> e7f4b4a3
+
         XCTAssertEqual(binaryActual!["base64"]!, "TW9uZ29EQg==")
         XCTAssertEqual(binaryActual!["subType"]!, "0x0")
     }
 
     func testExtendedJsonRepresentableBsonTimestamp() {
         let date = Date()
-<<<<<<< HEAD
-        let bsonTimestamp = BsonTimestamp(time: date, increment: 1)
-        let extJsonTimestamp = bsonTimestamp.toExtendedJson as! [String : [String : Any]]
-        if let timestampJson = extJsonTimestamp["$timestamp"],
-            let t = timestampJson["t"] as? Double,
-            let i = timestampJson["i"] as? Int {
-            XCTAssertEqual(t, date.timeIntervalSince1970)
-            XCTAssertEqual(i, 1)
-        }
-        else {
-=======
         let bsonTimestamp = Timestamp(time: date, increment: 1)
         let extJsonTimestamp = bsonTimestamp.toExtendedJson as! [String: [String: Any]]
         if let timestampJson = extJsonTimestamp["$timestamp"],
@@ -112,21 +91,14 @@
             XCTAssertEqual(t, Int64(date.timeIntervalSince1970))
             XCTAssertEqual(i, 1)
         } else {
->>>>>>> e7f4b4a3
             XCTFail("timestamp missing.")
         }
     }
 
     func testExtendedJsonRepresentableRegularExpression() throws {
-<<<<<<< HEAD
-        let regex = try NSRegularExpression(pattern: "[0-9a-fA-F]+", options: [.dotMatchesLineSeparators, .caseInsensitive, .allowCommentsAndWhitespace, .anchorsMatchLines])
-        
-        let xjson = regex.toExtendedJson as! [String : [String: String]]
-=======
         let regex = try RegularExpression(pattern: "[0-9a-fA-F]+", options: [.dotMatchesLineSeparators, .caseInsensitive, .allowCommentsAndWhitespace, .anchorsMatchLines])
 
         let xjson = regex.toExtendedJson as! [String: [String: String]]
->>>>>>> e7f4b4a3
         if let regexJson = xjson["$regularExpression"],
             let pattern = regexJson["pattern"],
             let options = regexJson["options"] {
@@ -152,21 +124,12 @@
     func testExtendedJsonRepresentableNull() {
         XCTAssertEqual(Null().toExtendedJson as! NSNull, NSNull())
     }
-<<<<<<< HEAD
-    
-    func testExtendedJsonRepresentableDecimal() {
-        XCTAssertEqual(Decimal(string: "85070591730234615847396907784232501249")?.toExtendedJson as! [String : String],
-                       ["$numberDecimal": "85070591730234615847396907784232501249"])
-    }
-    
-=======
 
     func testExtendedJsonRepresentableDecimal() {
         XCTAssertEqual(Decimal(string: "85070591730234615847396907784232501249")?.toExtendedJson as! [String: String],
                        ["$numberDecimal": "85070591730234615847396907784232501249"])
     }
 
->>>>>>> e7f4b4a3
     func testExtendedJsonRepresentableBsonArray() {
         var array = BSONArray()
         let number = 42
@@ -178,7 +141,7 @@
     }
 
     func testExtendedJsonRepresentableDocument() {
-        var document = BsonDocument()
+        var document = Document()
         let number = 42
         document["number"] = Int64(number)
         document["string"] = "MongoDB"
@@ -210,49 +173,10 @@
 
         //test equality
         XCTAssertEqual(try ObjectId(hexString: hexString), try ObjectId(hexString: hexString))
-<<<<<<< HEAD
-        
+
         for _ in 0..<1000 {
             XCTAssertNotEqual(ObjectId.NewObjectId().hexString, ObjectId.NewObjectId().hexString)
         }
-    }
-    
-    func testXJsonConversions() throws {
-        let doc: BsonDocument = [
-            "testOid": ObjectId.NewObjectId()
-        ]
-        
-        XCTAssertTrue(doc["testOid"] is ObjectId)
-    }
-    
-    func testDocumentLiteral() throws {
-        let testNumber = 42
-        let testDate = Int64(Date().timeIntervalSince1970 * 1000)
-        let hexString = "1234567890abcdef12345678"
-        let document: BsonDocument = [
-            "testNumber": testNumber,
-            "testDate" : testDate,
-            "testArray" : [
-                [
-                    "testObjectId" : hexString,
-                    "testLong" : testNumber
-                ] as BsonDocument,
-                [
-                    "testObjectId" : hexString,
-                    "testLong" : testNumber
-                ] as BsonDocument
-            ] as BsonArray
-        ]
-        
-        XCTAssertEqual(document["testNumber"] as! Int, testNumber)
-        XCTAssertEqual(document["testDate"] as! Int64, testDate)
-        XCTAssert(document["testArray"] is BsonArray)
-=======
-
-        for _ in 0..<1000 {
-            XCTAssertNotEqual(ObjectId.NewObjectId().hexString, ObjectId.NewObjectId().hexString)
-        }
->>>>>>> e7f4b4a3
     }
 
     func testXJsonConversions() throws {
@@ -290,42 +214,12 @@
     func testDocument() throws {
         let hexString = "1234567890abcdef12345678"
         let date = Date()
-<<<<<<< HEAD
-        let binary = BsonBinary(type: .binary, data: [77, 111, 110, 103, 111, 68, 66])
-        let extJsonTimestamp = BsonTimestamp(time: date, increment: 1)
-=======
         let binary = Binary(type: .binary, data: [77, 111, 110, 103, 111, 68, 66])
         let extJsonTimestamp = Timestamp(time: date, increment: 1)
->>>>>>> e7f4b4a3
         let regex = try NSRegularExpression(pattern: "[0-9a-fA-F]+", options: .caseInsensitive)
 
         let number = 42
         let numberAsString = String(number)
-<<<<<<< HEAD
-        let extendedJson: [String : Any] = [
-            "testObjectId" : ["$oid" : hexString],
-            "testInt" : ["$numberInt" : numberAsString],
-            "testLong" : ["$numberLong" : numberAsString],
-            "testDouble" : ["$numberDouble" : numberAsString],
-            "testString" : "MongoDB",
-            "testDate" : ["$date" : ["$numberLong" : String(Int64(date.timeIntervalSince1970))]],
-            "testTrue" : true,
-            "testFalse" : false,
-            "testBinary" : ["$binary" : ["base64": "TW9uZ29EQg==", "subType" : "0x0"]],
-            "testTimestamp" : ["$timestamp" : ["t": Int(date.timeIntervalSince1970), "i": 1]],
-            "testRegex" : ["$regularExpression" : ["pattern": "[0-9a-fA-F]+", "options" : "i"]],
-            "testMinKey" : ["$minKey" : 1],
-            "testMaxKey" : ["$maxKey" : 1],
-            "testNull" : NSNull(),
-            "testArray" : [["testObjectId" : ["$oid" : hexString],
-                            "testLong" : ["$numberLong" : numberAsString]],
-                           ["testObjectId" : ["$oid" : hexString],
-                            "testLong" : ["$numberLong" : numberAsString]]
-            ]
-        ]
-        
-        let document = try BsonDocument(extendedJson: extendedJson)
-=======
         let extendedJson: [String: Any] = [
             "testObjectId": ["$oid": hexString],
             "testInt": ["$numberInt": numberAsString],
@@ -349,269 +243,35 @@
         ]
 
         let document = try Document(extendedJson: extendedJson)
->>>>>>> e7f4b4a3
         XCTAssertEqual(document["testObjectId"] as! ObjectId, try ObjectId(hexString: hexString))
         XCTAssertEqual(document["testInt"] as? Int32, 42)
         XCTAssertEqual(document["testLong"] as? Int64, 42)
         XCTAssertEqual(document["testDouble"] as? Double, 42)
         XCTAssertEqual(document["testString"] as? String, "MongoDB")
-<<<<<<< HEAD
-        XCTAssertEqual(Int((document["testDate"] as? Date)!.timeIntervalSince1970), Int(date.timeIntervalSince1970))
-        XCTAssertEqual(document["testTrue"] as? Bool, true)
-        XCTAssertEqual(document["testFalse"] as? Bool, false)
-        XCTAssertEqual(document["testBinary"] as? BsonBinary, binary)
-        XCTAssertEqual(document["testTimestamp"] as? BsonTimestamp, extJsonTimestamp)
-=======
         XCTAssertEqual(Int64((document["testDate"] as? Date)!.timeIntervalSince1970), Int64(date.timeIntervalSince1970))
         XCTAssertEqual(document["testTrue"] as? Bool, true)
         XCTAssertEqual(document["testFalse"] as? Bool, false)
         XCTAssertEqual(document["testBinary"] as? Binary, binary)
         XCTAssertEqual(document["testTimestamp"] as? Timestamp, extJsonTimestamp)
->>>>>>> e7f4b4a3
         XCTAssertEqual(document["testRegex"] as? NSRegularExpression, regex)
         XCTAssertEqual(document["testMinKey"] as? MinKey, MinKey())
         XCTAssertEqual(document["testMaxKey"] as? MaxKey, MaxKey())
         XCTAssertEqual(document["testNull"] as? NSNull, NSNull())
-<<<<<<< HEAD
-        
-        let embeddedArray = document["testArray"] as! BsonArray
-        
+
+        let embeddedArray = document["testArray"] as! BSONArray
+
         XCTAssertEqual(embeddedArray.count, 2)
-        
-        XCTAssertEqual((embeddedArray[0] as! BsonDocument)["testObjectId"] as! ObjectId, try ObjectId(hexString: hexString))
-        XCTAssertEqual((embeddedArray[0] as! BsonDocument)["testLong"] as! Int64, 42)
-        
-        XCTAssertEqual((embeddedArray[1] as! BsonDocument)["testObjectId"] as! ObjectId, try ObjectId(hexString: hexString))
-        XCTAssertEqual((embeddedArray[1] as! BsonDocument)["testLong"] as! Int64, 42)
-    }
-    
+
+        XCTAssertEqual((embeddedArray[0] as! Document)["testObjectId"] as! ObjectId, try ObjectId(hexString: hexString))
+        XCTAssertEqual((embeddedArray[0] as! Document)["testLong"] as! Int64, 42)
+
+        XCTAssertEqual((embeddedArray[1] as! Document)["testObjectId"] as! ObjectId, try ObjectId(hexString: hexString))
+        XCTAssertEqual((embeddedArray[1] as! Document)["testLong"] as! Int64, 42)
+    }
+
     func testRoundTrip() throws {
-        let _id = "_id"
-        let symbol = "Symbol"
-        let string = "String"
-        let int32 = "Int32"
-        let int64 = "Int64"
-        let double = "Double"
-        let specialFloat = "SpecialFloat"
-        let decimal = "Decimal"
-        let binary = "Binary"
-        let binaryUserDefined = "BinaryUserDefined"
-        let code = "Code"
-        let codeWithScope = "CodeWithScope"
-        let subDocument = "SubDocument"
-        let array = "Array"
-        let timestamp = "Timestamp"
-        let regularExpression = "RegularExpression"
-        let datetimeEpoch = "DatetimeEpoch"
-        let datetimePositive = "DatetimePositive"
-        let datetimeNegative = "DatetimeNegative"
-        let `true` = "True"
-        let `false` = "False"
-        let dbPointer = "DBPointer"
-        let dbRef = "DBRef"
-        let dbRefNoDB = "DBRefNoDB"
-        let minKey = "MinKey"
-        let maxKey = "MaxKey"
-        let null = "Null"
-        let undefined = "Undefined"
-        
-        let keys = [_id, symbol, string, int32, int64, double, specialFloat, decimal,
-                    binary, binaryUserDefined, code, codeWithScope, subDocument,
-                    array, timestamp, regularExpression, datetimeEpoch, datetimePositive,
-                    datetimeNegative, `true`, `false`, dbPointer, dbRef, dbRefNoDB,
-                    minKey, maxKey, null, undefined]
-        
-        let goodDoc: BsonDocument = [
-            _id: try ObjectId(hexString: "57e193d7a9cc81b4027498b5"),
-            symbol: BsonSymbol("symbol"),
-            string: "string",
-            int32: Int32(42),
-            int64: Int64(42),
-            double: 42.42,
-            specialFloat: Double.nan,
-            decimal: Decimal(1234),
-            binary: UUID(uuidString: "a34c38f7-c3ab-edc8-a378-14a992ab8db6")!,
-            binaryUserDefined: BsonBinary(type: BsonBinarySubType(rawValue: 0x80)!,
-                                          data: [UInt8](arrayLiteral: 1, 2, 3, 4, 5)),
-            code: BsonCode(code: "function() {}"),
-            codeWithScope: BsonCode(code: "function() {}", scope: BsonDocument()),
-            subDocument: try BsonDocument(key: "foo", value: "bar"),
-            array: [1, 2, 3, 4, 5] as BsonArray,
-            timestamp: BsonTimestamp(time: 42, increment: 1),
-            regularExpression: try NSRegularExpression(pattern: "foo*", options: NSRegularExpression.Options("xi")),
-            datetimeEpoch: Date(timeIntervalSince1970: TimeInterval(0)),
-            datetimePositive: Date(timeIntervalSince1970: TimeInterval(Int64.max)),
-            datetimeNegative: Date(timeIntervalSince1970: TimeInterval(Int64.min)),
-            `true`: true,
-            `false`: false,
-            dbPointer: BsonDBPointer(ref: "db.collection",
-                                     id: try ObjectId(hexString: "57e193d7a9cc81b4027498b1")),
-            dbRef: BsonDBRef(ref: "collection",
-                             id: try ObjectId(hexString: "57fd71e96e32ab4225b723fb"),
-                             db: "database",
-                             otherFields: [:]),
-            dbRefNoDB: BsonDBRef(ref: "collection",
-                                 id: try ObjectId(hexString: "57fd71e96e32ab4225b723fb"),
-                                 db: nil,
-                                 otherFields: [:]),
-            minKey: MinKey(),
-            maxKey: MaxKey(),
-            null: NSNull(),
-            undefined: BsonUndefined()
-        ]
-        
-        let badDoc: BsonDocument = [
-            _id: ObjectId.NewObjectId(),
-            symbol: BsonSymbol("lobmys"),
-            string: "gnirts",
-            int32: Int32(24),
-            int64: Int64(24),
-            double: 24.24,
-            specialFloat: Double.infinity,
-            decimal: Decimal(4321),
-            binary: UUID(uuidString: "c8edabc3-f739-4ca3-b68d-ab92a91478a3")!,
-            binaryUserDefined: BsonBinary(type: BsonBinarySubType(rawValue: 0x80)!,
-                                          data: [UInt8](arrayLiteral: 6, 7, 8, 9, 10)),
-            code: BsonCode(code: "function() { console.log('foo') }"),
-            codeWithScope: BsonCode(code: "function() { console.log('foo') }", scope: BsonDocument()),
-            subDocument: try BsonDocument(key: "baz", value: "qux"),
-            array: [6, 7, 8, 9, 10] as BsonArray,
-            timestamp: BsonTimestamp(time: 24, increment: 2),
-            regularExpression: try NSRegularExpression(pattern: "bar*", options: NSRegularExpression.Options("xi")),
-            datetimeEpoch: Date.timeIntervalSinceReferenceDate,
-            datetimePositive: Date(timeIntervalSince1970: TimeInterval(Int64.min)),
-            datetimeNegative: Date(timeIntervalSince1970: TimeInterval(Int64.max)),
-            `true`: false,
-            `false`: true,
-            dbPointer: BsonDBPointer(ref: "db.collection",
-                                     id: ObjectId.NewObjectId()),
-            dbRef: BsonDBRef(ref: "collection",
-                             id: ObjectId.NewObjectId(),
-                             db: "database",
-                             otherFields: [:]),
-            dbRefNoDB: BsonDBRef(ref: "collection",
-                                 id: ObjectId.NewObjectId(),
-                                 db: nil,
-                                 otherFields: [:]),
-            minKey: MaxKey(),
-            maxKey: MinKey(),
-            null: "nil",
-            undefined: "undefined"
-        ]
-        
-        let specDocDict: [String : Any?] = [
-            _id: [
-                "$oid": "57e193d7a9cc81b4027498b5"
-            ],
-            symbol: [
-                "$symbol": "symbol"
-            ],
-            string: "string",
-            int32: [
-                "$numberInt": "42"
-            ],
-            int64: [
-                "$numberLong": "42"
-            ],
-            double: [
-                "$numberDouble": "42.42"
-            ],
-            specialFloat: [
-                "$numberDouble": "NaN"
-            ],
-            decimal: [
-                "$numberDecimal": "1234"
-            ],
-            binary: [
-                "$binary": [
-                    "base64": "o0w498Or7cijeBSpkquNtg==",
-                    "subType": "03"
-                ]
-            ],
-            binaryUserDefined: [
-                "$binary": [
-                    "base64": "AQIDBAU=",
-                    "subType": "80"
-                ]
-            ],
-            code: [
-                "$code": "function() {}"
-            ],
-            codeWithScope: [
-                "$code": "function() {}",
-                "$scope": []
-            ],
-            subDocument: [
-                "foo": "bar"
-            ],
-            array: [
-                ["$numberInt": "1"],
-                ["$numberInt": "2"],
-                ["$numberInt": "3"],
-                ["$numberInt": "4"],
-                ["$numberInt": "5"]
-            ],
-            timestamp: [
-                "$timestamp": [ "t": 42, "i": 1 ]
-            ],
-            regularExpression: [
-                "$regularExpression": [
-                    "pattern": "foo*",
-                    "options": "ix"
-                ]
-            ],
-            datetimeEpoch: [
-                "$date": [
-                    "$numberLong": "0"
-                ]
-            ],
-            datetimePositive: [
-                "$date": [
-                    "$numberLong": "9223372036854775807"
-                ]
-            ],
-            datetimeNegative: [
-                "$date": [
-                    "$numberLong": "-9223372036854775808"
-                ]
-            ],
-            `true`: true,
-            `false`: false,
-            dbPointer: [
-                "$dbPointer": [
-                    "$ref": "db.collection",
-                    "$id": [
-                        "$oid": "57e193d7a9cc81b4027498b1"
-                    ]
-                ]
-            ],
-            dbRef: [
-                "$ref": "collection",
-                "$id": [
-                    "$oid": "57fd71e96e32ab4225b723fb"
-                ],
-                "$db": "database"
-            ],
-            dbRefNoDB: [
-                "$ref": "collection",
-                "$id": [
-                    "$oid": "57fd71e96e32ab4225b723fb"
-                ]
-            ],
-            minKey: [
-                "$minKey": 1
-            ],
-            maxKey: [
-                "$maxKey": 1
-            ],
-            null: nil,
-            undefined: [
-                "$undefined": true
-            ]
-        ]
-        
-        let specDoc = try BsonDocument.init(extendedJson: specDocDict)
-        
+        let specDoc = try Document.init(extendedJson: specDocDict)
+
         keys.forEach { (key) in
             print()
             XCTAssertTrue(specDoc[key]!.isEqual(toOther: goodDoc[key]!),
@@ -620,29 +280,4 @@
                            "key: \(key) .. specDoc: \(String(describing: specDoc[key])) .. badDoc: \(String(describing: badDoc[key]))")
         }
     }
-=======
-
-        let embeddedArray = document["testArray"] as! BSONArray
-
-        XCTAssertEqual(embeddedArray.count, 2)
-
-        XCTAssertEqual((embeddedArray[0] as! Document)["testObjectId"] as! ObjectId, try ObjectId(hexString: hexString))
-        XCTAssertEqual((embeddedArray[0] as! Document)["testLong"] as! Int64, 42)
-
-        XCTAssertEqual((embeddedArray[1] as! Document)["testObjectId"] as! ObjectId, try ObjectId(hexString: hexString))
-        XCTAssertEqual((embeddedArray[1] as! Document)["testLong"] as! Int64, 42)
-    }
-
-    func testRoundTrip() throws {
-        let specDoc = try Document.init(extendedJson: specDocDict)
-
-        keys.forEach { (key) in
-            print()
-            XCTAssertTrue(specDoc[key]!.isEqual(toOther: goodDoc[key]!),
-                          "key: \(key) .. specDoc: \(String(describing: specDoc[key])) .. goodDoc: \(String(describing: goodDoc[key]))")
-            XCTAssertFalse(specDoc[key]!.isEqual(toOther: badDoc[key]!),
-                           "key: \(key) .. specDoc: \(String(describing: specDoc[key])) .. badDoc: \(String(describing: badDoc[key]))")
-        }
-    }
->>>>>>> e7f4b4a3
 }