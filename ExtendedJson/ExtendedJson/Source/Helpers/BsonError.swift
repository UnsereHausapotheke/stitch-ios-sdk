//
//  BsonError.swift
//  ExtendedJson
//

import Foundation

public enum ExtendedJsonRepresentableError<T, U> {
    case incompatibleTypeFailure(attemptedType: T.Type, actualType: U.Type, actualValue: ExtendedJsonRepresentable)
}

// MARK: - XJson Error Descriptions
extension ExtendedJsonRepresentableError: LocalizedError {
    public var errorDescription: String? {
        switch self {
        case .incompatibleTypeFailure(let attemptedType, let actualType, let actualValue):
            return "Attempted conversion from \(actualType) to \(attemptedType) for value \(actualValue) failed"
        }
    }
}

public enum BsonError<T> {
    case illegalArgument(message: String)
    case parseValueFailure(value: Any?, attemptedType: T.Type)
}

<<<<<<< HEAD
public enum BsonError<T> {
    case illegalArgument(message: String)
    case parseValueFailure(value: Any?, attemptedType: T.Type)
}

=======
>>>>>>> e7f4b4a3
// MARK: - Bson Error Descriptions
extension BsonError: LocalizedError {
    public var errorDescription: String? {
        switch self {
        case .illegalArgument(let message):
            return message
         case .parseValueFailure(let value, let attemptedType):
            return "ExtendedJson \(value ?? "nil") is not valid \(attemptedType)"
        }
    }
}
<|MERGE_RESOLUTION|>--- conflicted
+++ resolved
@@ -24,14 +24,6 @@
     case parseValueFailure(value: Any?, attemptedType: T.Type)
 }
 
-<<<<<<< HEAD
-public enum BsonError<T> {
-    case illegalArgument(message: String)
-    case parseValueFailure(value: Any?, attemptedType: T.Type)
-}
-
-=======
->>>>>>> e7f4b4a3
 // MARK: - Bson Error Descriptions
 extension BsonError: LocalizedError {
     public var errorDescription: String? {
